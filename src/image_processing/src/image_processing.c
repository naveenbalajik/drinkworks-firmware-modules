/*
 * image_processing.c
 *
 *  Created on: Jun 4, 2020
 *      Author: Nicholas.Weber
 */

#include <stdio.h>
#include <stdlib.h>
#include "image_processing.h"
#include "sensor.h"
#include "esp_timer.h"
#include <freertos/FreeRTOS.h>
#include <freertos/task.h>
#include <freertos/queue.h>
#include <string.h>
#include <math.h>

/* Debug Logging */
#include "image_processing_logging.h"

#define TRANSITION_NOT_FOUND	-1
#define	TRANSITION_FOUND		1

#define NOT_INITIALIZED						-1

#define BITS_PER_PIXEL						8
#define MEDIAN_FILTER_SIZE					7
#define ROW_CONSIS_CHECK_JUMP				40
#define ROW_CC_OFFSET_START					20
#define ROW_BCODE_CC_OFFSET					10
#define CC_LARGEST_SQ_DIFF					500
#define COL_DROP_THRES						28
#define COL_DOP_SCAN_WINDOW					75
#define COL_SIZE_JUMP						235
#define TMARK_AREA_WIDTH					100
#define TMARK_AREA_HEIGHT					100
#define TMARK_THRES_RELATIVITY_CRITERIA		60
#define TMARK_ROW_AVG_THRES					245
#define TMARK_COL_AVG_THRES					240
#define	DRINKWORKS_TEMPLATE_TMARK_HEIGHT	61
#define	DRINKWORKS_TEMPLATE_TMARK_WIDTH		61
#define	BOOL_WHITE							1
#define	BOOL_BLACK							0
#define WHITE								255
#define BLACK								0
#define BCODE_SCAN_OFFSET					30
#define SINGLE_BIT_OFFSET_1					5
#define SINGLE_BIT_OFFSET_2					30
#define MAX_TRANS_LOCATIONS	 				40
#define BARCODE_BITS						12
#define MAX_BCODE_ID						1024
#define MIN_POS_HT							20
#define MIN_BAR_DISTANCE					10
#define DRINKWORKS_TRUSTMARK_THRESHOLD		900

#define ONE_BAR_THRES				0.125
#define TWO_BAR_THRES				0.208
#define THREE_BAR_THRES				0.292
#define FOUR_BAR_THRES				0.375
#define FIVE_BAR_THRES				0.458
#define SIX_BAR_THRES				0.542
#define SEVEN_BAR_THRES				0.625
#define EIGHT_BAR_THRES				0.708
#define NINE_BAR_THRES				0.792
#define TEN_BAR_THRES				0.875
#define ELEVEN_BAR_THRES			0.958

typedef enum
{
	RISING_TRANSITION = 0,
	FALLING_TRANSITION
} Img_Transition_Type;

#define WHITESPACE_THRES			150
#define	REQUIRED_TRANSITION_DIFF	10


static const bool						masterDrinkworksTrademark[DRINKWORKS_TEMPLATE_TMARK_HEIGHT][DRINKWORKS_TEMPLATE_TMARK_WIDTH] =
{
	{1, 1, 1, 1, 1, 1, 1, 1, 1, 1, 1, 1, 1, 1, 1, 1, 1, 1, 1, 1, 1, 1, 1, 1, 1, 1, 1, 1, 1, 1, 1, 1, 1, 1, 1, 1, 1, 1, 1, 1, 1, 1, 1, 1, 1, 1, 1, 1, 1, 1, 1, 1, 1, 1, 1, 1, 1, 1, 1, 1, 1},
	{1, 1, 1, 1, 1, 1, 1, 0, 0, 0, 0, 0, 0, 0, 0, 0, 0, 0, 0, 0, 0, 0, 0, 0, 0, 0, 0, 0, 0, 0, 0, 0, 0, 0, 0, 0, 0, 0, 0, 0, 0, 0, 0, 0, 0, 0, 0, 0, 0, 0, 0, 0, 0, 0, 0, 0, 1, 1, 1, 1, 1},
	{1, 1, 1, 1, 1, 0, 0, 0, 0, 0, 0, 0, 0, 0, 0, 0, 0, 0, 0, 0, 0, 0, 0, 0, 0, 0, 0, 0, 0, 0, 0, 0, 0, 0, 0, 0, 0, 0, 0, 0, 0, 0, 0, 0, 0, 0, 0, 0, 0, 0, 0, 0, 0, 0, 0, 0, 0, 0, 1, 1, 1},
	{1, 1, 1, 0, 0, 0, 0, 0, 0, 0, 0, 0, 0, 0, 0, 0, 0, 0, 0, 0, 0, 0, 0, 0, 0, 0, 0, 0, 0, 0, 0, 0, 0, 0, 0, 0, 0, 0, 0, 0, 0, 0, 0, 0, 0, 0, 0, 0, 0, 0, 0, 0, 0, 0, 0, 0, 0, 0, 0, 1, 1},
	{1, 1, 1, 0, 0, 0, 0, 0, 0, 0, 0, 0, 0, 0, 0, 0, 0, 0, 0, 0, 0, 0, 0, 0, 0, 0, 0, 0, 0, 0, 0, 0, 0, 0, 0, 0, 0, 0, 0, 0, 0, 0, 0, 0, 0, 0, 0, 0, 0, 0, 0, 0, 0, 0, 0, 0, 0, 0, 0, 0, 1},
	{1, 1, 0, 0, 0, 0, 0, 0, 0, 0, 0, 0, 0, 0, 0, 0, 0, 0, 0, 0, 0, 0, 0, 0, 0, 0, 0, 0, 0, 0, 0, 0, 0, 0, 0, 0, 0, 0, 0, 0, 0, 0, 0, 0, 0, 0, 0, 0, 0, 0, 0, 0, 0, 0, 0, 0, 0, 0, 0, 0, 1},
	{1, 1, 0, 0, 0, 0, 0, 0, 0, 0, 0, 0, 0, 0, 0, 0, 0, 0, 0, 0, 0, 0, 0, 0, 0, 0, 0, 0, 0, 0, 0, 0, 0, 0, 0, 0, 0, 0, 0, 0, 0, 0, 0, 0, 0, 0, 0, 0, 0, 0, 0, 0, 0, 0, 0, 0, 0, 0, 0, 0, 1},
	{1, 1, 0, 0, 0, 0, 0, 0, 0, 0, 0, 0, 0, 0, 0, 0, 0, 0, 0, 0, 0, 0, 0, 0, 0, 0, 0, 0, 0, 0, 0, 0, 0, 0, 0, 0, 0, 0, 0, 0, 0, 0, 0, 0, 0, 0, 0, 0, 0, 0, 0, 0, 0, 0, 0, 0, 0, 0, 0, 0, 0},
	{1, 0, 0, 0, 0, 0, 0, 0, 0, 0, 0, 0, 0, 1, 1, 1, 1, 1, 1, 1, 1, 1, 1, 1, 1, 1, 1, 1, 1, 1, 1, 1, 1, 1, 1, 1, 1, 1, 1, 1, 1, 1, 1, 1, 1, 1, 1, 1, 1, 1, 1, 0, 0, 0, 0, 0, 0, 0, 0, 0, 0},
	{1, 0, 0, 0, 0, 0, 0, 0, 0, 1, 1, 1, 1, 1, 1, 1, 1, 1, 1, 1, 1, 1, 1, 1, 1, 1, 1, 1, 1, 1, 1, 1, 1, 1, 1, 1, 1, 1, 1, 1, 1, 1, 1, 1, 1, 1, 1, 1, 1, 1, 1, 1, 1, 0, 0, 0, 0, 0, 0, 0, 0},
	{1, 0, 0, 0, 0, 0, 0, 0, 1, 1, 1, 1, 1, 1, 1, 1, 1, 1, 1, 1, 1, 1, 1, 1, 1, 1, 1, 1, 1, 1, 1, 1, 1, 1, 1, 1, 1, 1, 1, 1, 1, 1, 1, 1, 1, 1, 1, 1, 1, 1, 1, 1, 1, 0, 0, 0, 0, 0, 0, 0, 0},
	{1, 0, 0, 0, 0, 0, 0, 0, 1, 1, 1, 1, 1, 1, 1, 1, 1, 1, 1, 1, 1, 1, 1, 1, 1, 1, 1, 1, 1, 1, 1, 1, 1, 1, 1, 1, 1, 1, 1, 1, 1, 1, 1, 1, 1, 1, 1, 1, 1, 1, 1, 1, 1, 1, 0, 0, 0, 0, 0, 0, 0},
	{1, 0, 0, 0, 0, 0, 0, 0, 1, 1, 1, 1, 1, 1, 1, 1, 1, 1, 1, 1, 1, 1, 1, 1, 1, 1, 1, 1, 1, 1, 1, 1, 1, 1, 1, 1, 1, 1, 1, 1, 1, 1, 1, 1, 1, 1, 1, 1, 1, 1, 1, 1, 1, 1, 0, 0, 0, 0, 0, 0, 0},
	{1, 0, 0, 0, 0, 0, 0, 0, 1, 1, 1, 1, 1, 1, 1, 1, 1, 1, 1, 1, 1, 1, 1, 1, 1, 1, 1, 1, 1, 1, 1, 1, 1, 1, 1, 1, 1, 1, 1, 1, 1, 1, 1, 1, 1, 1, 1, 1, 1, 1, 1, 1, 1, 1, 0, 0, 0, 0, 0, 0, 0},
	{1, 0, 0, 0, 0, 0, 0, 0, 1, 1, 1, 1, 1, 1, 1, 1, 1, 1, 1, 1, 1, 1, 1, 1, 1, 1, 1, 1, 1, 1, 1, 1, 1, 1, 1, 1, 1, 1, 1, 1, 1, 1, 1, 1, 1, 1, 1, 1, 1, 1, 1, 1, 1, 1, 0, 0, 0, 0, 0, 0, 0},
	{1, 0, 0, 0, 0, 0, 0, 0, 1, 1, 1, 1, 1, 1, 1, 1, 1, 1, 1, 1, 1, 1, 1, 1, 1, 1, 1, 1, 1, 1, 1, 1, 1, 1, 1, 1, 1, 1, 1, 1, 1, 1, 1, 1, 1, 1, 1, 1, 1, 1, 1, 1, 1, 1, 0, 0, 0, 0, 0, 0, 0},
	{1, 0, 0, 0, 0, 0, 0, 0, 1, 1, 1, 1, 1, 1, 1, 1, 1, 1, 1, 1, 1, 1, 1, 1, 1, 1, 1, 1, 1, 1, 1, 1, 1, 1, 1, 1, 1, 1, 1, 1, 1, 1, 1, 1, 1, 1, 1, 1, 1, 1, 1, 1, 1, 0, 0, 0, 0, 0, 0, 0, 0},
	{1, 0, 0, 0, 0, 0, 0, 0, 1, 1, 1, 1, 1, 1, 1, 1, 1, 1, 1, 1, 1, 1, 1, 1, 1, 1, 1, 1, 1, 1, 1, 1, 1, 1, 1, 1, 1, 1, 1, 1, 1, 1, 1, 0, 0, 0, 0, 0, 0, 0, 0, 0, 0, 0, 0, 0, 0, 0, 0, 0, 0},
	{1, 0, 0, 0, 0, 0, 0, 0, 1, 1, 1, 1, 1, 1, 1, 1, 1, 1, 1, 1, 1, 1, 1, 1, 1, 1, 1, 1, 1, 1, 1, 1, 1, 1, 1, 1, 1, 1, 1, 0, 0, 0, 0, 0, 0, 0, 0, 0, 0, 0, 0, 0, 0, 0, 0, 0, 0, 0, 0, 0, 0},
	{1, 0, 0, 0, 0, 0, 0, 0, 1, 1, 1, 1, 1, 1, 1, 1, 1, 1, 1, 1, 1, 1, 1, 1, 1, 1, 1, 1, 1, 1, 1, 1, 1, 1, 1, 1, 1, 0, 0, 0, 0, 0, 0, 0, 0, 0, 0, 0, 0, 0, 0, 0, 0, 0, 0, 0, 0, 0, 0, 0, 0},
	{1, 0, 0, 0, 0, 0, 0, 0, 1, 1, 1, 1, 1, 1, 1, 1, 1, 1, 1, 1, 1, 1, 1, 1, 1, 1, 1, 1, 1, 1, 1, 1, 1, 1, 1, 1, 0, 0, 0, 0, 0, 0, 0, 0, 0, 0, 0, 0, 0, 0, 0, 0, 0, 0, 0, 0, 0, 0, 0, 0, 0},
	{1, 0, 0, 0, 0, 0, 0, 0, 1, 1, 1, 1, 1, 1, 1, 1, 1, 1, 1, 1, 1, 1, 1, 1, 1, 1, 1, 1, 1, 1, 1, 1, 1, 1, 0, 0, 0, 0, 0, 0, 0, 0, 0, 0, 0, 0, 0, 0, 0, 0, 0, 0, 0, 0, 0, 0, 0, 0, 0, 0, 0},
	{1, 0, 0, 0, 0, 0, 0, 0, 0, 1, 1, 1, 1, 1, 1, 1, 1, 1, 1, 1, 1, 1, 1, 1, 1, 1, 1, 1, 1, 1, 1, 1, 1, 0, 0, 0, 0, 0, 0, 0, 0, 0, 0, 0, 0, 0, 0, 0, 0, 0, 0, 0, 0, 0, 0, 0, 0, 0, 0, 0, 0},
	{1, 0, 0, 0, 0, 0, 0, 0, 0, 1, 1, 1, 1, 1, 1, 1, 1, 1, 1, 1, 1, 1, 1, 1, 1, 1, 1, 1, 1, 1, 1, 0, 0, 0, 0, 0, 0, 0, 0, 0, 0, 0, 0, 0, 0, 0, 0, 0, 0, 0, 0, 0, 0, 0, 0, 0, 0, 0, 0, 0, 0},
	{1, 0, 0, 0, 0, 0, 0, 0, 0, 0, 0, 1, 1, 1, 1, 1, 1, 1, 1, 1, 1, 1, 1, 1, 1, 1, 1, 1, 1, 0, 0, 0, 0, 0, 0, 0, 0, 0, 0, 0, 0, 0, 0, 0, 0, 0, 0, 0, 0, 0, 0, 0, 0, 0, 0, 0, 0, 0, 0, 0, 0},
	{1, 0, 0, 0, 0, 0, 0, 0, 0, 0, 0, 0, 1, 1, 1, 1, 1, 1, 1, 1, 1, 1, 1, 1, 1, 1, 1, 1, 0, 0, 0, 0, 0, 0, 0, 0, 0, 0, 0, 0, 0, 0, 0, 0, 0, 0, 0, 0, 0, 0, 0, 0, 0, 0, 0, 0, 0, 0, 0, 0, 0},
	{1, 0, 0, 0, 0, 0, 0, 0, 0, 0, 0, 0, 0, 0, 0, 1, 1, 1, 1, 1, 1, 1, 1, 1, 1, 0, 0, 0, 0, 0, 0, 0, 0, 0, 0, 0, 0, 0, 0, 0, 0, 0, 0, 0, 0, 0, 0, 0, 0, 0, 0, 0, 0, 0, 0, 0, 0, 0, 0, 0, 0},
	{1, 0, 0, 0, 0, 0, 0, 0, 0, 0, 0, 0, 0, 0, 0, 0, 0, 0, 0, 0, 0, 0, 0, 0, 0, 0, 0, 0, 0, 0, 0, 0, 0, 0, 0, 0, 0, 0, 0, 0, 0, 0, 0, 0, 0, 0, 0, 0, 0, 0, 0, 0, 0, 0, 0, 0, 0, 0, 0, 0, 0},
	{1, 0, 0, 0, 0, 0, 0, 0, 0, 0, 0, 0, 0, 0, 0, 0, 0, 0, 0, 0, 0, 0, 0, 0, 0, 0, 0, 0, 0, 0, 0, 0, 0, 0, 0, 0, 0, 0, 0, 0, 0, 0, 0, 0, 0, 0, 0, 0, 0, 0, 0, 0, 0, 0, 0, 0, 0, 0, 0, 0, 0},
	{1, 0, 0, 0, 0, 0, 0, 0, 0, 0, 0, 0, 0, 0, 0, 0, 0, 0, 0, 0, 0, 0, 0, 0, 0, 0, 0, 0, 0, 0, 0, 0, 0, 0, 0, 0, 0, 0, 0, 0, 0, 0, 0, 0, 0, 0, 0, 0, 0, 0, 0, 0, 0, 0, 0, 0, 0, 0, 0, 0, 0},
	{1, 0, 0, 0, 0, 0, 0, 0, 0, 0, 0, 0, 0, 0, 0, 0, 0, 0, 0, 0, 0, 0, 0, 0, 0, 0, 0, 0, 0, 0, 0, 0, 0, 0, 0, 0, 0, 0, 0, 0, 0, 0, 0, 0, 0, 0, 0, 0, 0, 0, 0, 0, 0, 0, 0, 0, 0, 0, 0, 0, 0},
	{1, 0, 0, 0, 0, 0, 0, 0, 0, 0, 0, 0, 0, 0, 0, 0, 0, 0, 0, 0, 0, 0, 0, 0, 0, 0, 0, 0, 0, 0, 0, 0, 0, 0, 0, 0, 0, 0, 0, 0, 0, 0, 0, 0, 0, 0, 0, 0, 0, 0, 0, 0, 0, 0, 0, 0, 0, 0, 0, 0, 0},
	{1, 0, 0, 0, 0, 0, 0, 0, 0, 0, 0, 0, 0, 0, 0, 0, 0, 0, 0, 0, 0, 0, 0, 0, 0, 0, 0, 0, 0, 0, 0, 0, 0, 0, 0, 0, 0, 0, 0, 0, 0, 0, 0, 0, 0, 0, 0, 0, 0, 0, 0, 0, 0, 0, 0, 0, 0, 0, 0, 0, 0},
	{1, 0, 0, 0, 0, 0, 0, 0, 0, 0, 0, 0, 0, 0, 0, 0, 0, 0, 0, 0, 0, 0, 0, 0, 0, 0, 0, 0, 0, 0, 0, 0, 0, 0, 0, 0, 0, 0, 0, 0, 0, 0, 0, 0, 0, 0, 0, 0, 0, 0, 0, 0, 0, 0, 0, 0, 0, 0, 0, 0, 0},
	{1, 0, 0, 0, 0, 0, 0, 0, 0, 0, 0, 0, 0, 0, 0, 0, 0, 0, 0, 0, 0, 0, 0, 0, 0, 0, 0, 0, 0, 0, 0, 0, 0, 0, 0, 0, 0, 0, 0, 0, 0, 0, 0, 0, 0, 0, 0, 0, 0, 0, 0, 0, 0, 0, 0, 0, 0, 0, 0, 0, 0},
	{1, 0, 0, 0, 0, 0, 0, 0, 0, 0, 0, 0, 0, 0, 0, 0, 0, 0, 0, 0, 0, 0, 0, 0, 0, 0, 0, 0, 0, 0, 0, 0, 0, 0, 0, 0, 0, 0, 0, 0, 0, 0, 0, 0, 0, 0, 0, 0, 0, 0, 0, 0, 0, 0, 0, 0, 0, 0, 0, 0, 0},
	{1, 1, 0, 0, 0, 0, 0, 0, 0, 0, 0, 0, 0, 0, 0, 0, 0, 0, 0, 0, 0, 0, 0, 0, 0, 0, 0, 0, 0, 0, 0, 0, 0, 0, 0, 0, 0, 0, 0, 0, 0, 0, 0, 0, 0, 0, 0, 0, 0, 0, 0, 0, 0, 0, 0, 0, 0, 0, 0, 0, 0},
	{1, 1, 0, 0, 0, 0, 0, 0, 0, 0, 0, 0, 0, 0, 0, 0, 0, 0, 0, 0, 0, 0, 0, 0, 0, 0, 0, 0, 0, 0, 0, 0, 0, 0, 0, 0, 0, 0, 0, 0, 0, 0, 0, 0, 0, 0, 0, 0, 0, 0, 0, 0, 0, 0, 0, 0, 0, 0, 0, 0, 0},
	{1, 1, 0, 0, 0, 0, 0, 0, 0, 0, 0, 0, 0, 0, 0, 0, 0, 0, 0, 0, 0, 0, 0, 0, 0, 0, 0, 0, 0, 0, 0, 0, 0, 0, 0, 0, 0, 0, 0, 0, 0, 0, 0, 0, 0, 0, 0, 0, 0, 0, 0, 0, 0, 0, 0, 0, 0, 0, 0, 0, 0},
	{1, 1, 0, 0, 0, 0, 0, 0, 0, 0, 0, 0, 0, 0, 0, 0, 0, 0, 0, 0, 0, 0, 0, 0, 0, 0, 0, 0, 0, 0, 0, 0, 0, 0, 0, 0, 0, 0, 0, 0, 0, 0, 0, 0, 0, 0, 0, 0, 0, 0, 0, 0, 0, 0, 0, 0, 0, 0, 0, 0, 0},
	{1, 1, 0, 0, 0, 0, 0, 0, 0, 0, 0, 0, 0, 0, 0, 0, 0, 0, 0, 0, 0, 0, 0, 0, 0, 0, 0, 0, 0, 0, 0, 0, 0, 0, 0, 0, 0, 0, 0, 0, 0, 0, 0, 0, 0, 0, 0, 0, 0, 0, 0, 0, 0, 0, 0, 0, 0, 0, 0, 0, 1},
	{1, 1, 0, 0, 0, 0, 0, 0, 0, 0, 0, 0, 0, 0, 0, 0, 0, 0, 0, 0, 0, 0, 0, 0, 0, 0, 0, 0, 0, 0, 0, 0, 0, 0, 0, 0, 0, 0, 0, 0, 0, 0, 0, 0, 0, 0, 0, 0, 0, 0, 0, 0, 0, 0, 0, 0, 0, 0, 0, 0, 1},
	{1, 1, 1, 0, 0, 0, 0, 0, 0, 0, 0, 0, 0, 0, 0, 0, 0, 0, 0, 0, 0, 0, 0, 0, 0, 0, 0, 0, 0, 0, 0, 0, 0, 0, 0, 0, 0, 0, 0, 0, 0, 0, 0, 0, 0, 0, 0, 0, 0, 0, 0, 0, 0, 0, 0, 0, 0, 0, 0, 0, 1},
	{1, 1, 1, 0, 0, 0, 0, 0, 0, 0, 0, 0, 0, 0, 0, 0, 0, 0, 0, 0, 0, 0, 0, 0, 0, 0, 0, 0, 0, 0, 0, 0, 0, 0, 0, 0, 0, 0, 0, 0, 0, 0, 0, 0, 0, 0, 0, 0, 0, 0, 0, 0, 0, 0, 0, 0, 0, 0, 0, 1, 1},
	{1, 1, 1, 1, 0, 0, 0, 0, 0, 0, 0, 0, 0, 0, 0, 0, 0, 0, 0, 0, 0, 0, 0, 0, 0, 0, 0, 0, 0, 0, 0, 0, 0, 0, 0, 0, 0, 0, 0, 0, 0, 0, 0, 0, 0, 0, 0, 0, 0, 0, 0, 0, 0, 0, 0, 0, 0, 0, 0, 1, 1},
	{1, 1, 1, 1, 0, 0, 0, 0, 0, 0, 0, 0, 0, 0, 0, 0, 0, 0, 0, 0, 0, 0, 0, 0, 0, 0, 0, 0, 0, 0, 0, 0, 0, 0, 0, 0, 0, 0, 0, 0, 0, 0, 0, 0, 0, 0, 0, 0, 0, 0, 0, 0, 0, 0, 0, 0, 0, 0, 0, 1, 1},
	{1, 1, 1, 1, 0, 0, 0, 0, 0, 0, 0, 0, 0, 0, 0, 0, 0, 0, 0, 0, 0, 0, 0, 0, 0, 0, 0, 0, 0, 0, 0, 0, 0, 0, 0, 0, 0, 0, 0, 0, 0, 0, 0, 0, 0, 0, 0, 0, 0, 0, 0, 0, 0, 0, 0, 0, 0, 0, 1, 1, 1},
	{1, 1, 1, 1, 1, 0, 0, 0, 0, 0, 0, 0, 0, 0, 0, 0, 0, 0, 0, 0, 0, 0, 0, 0, 0, 0, 0, 0, 0, 0, 0, 0, 0, 0, 0, 0, 0, 0, 0, 0, 0, 0, 0, 0, 0, 0, 0, 0, 0, 0, 0, 0, 0, 0, 0, 0, 0, 0, 1, 1, 1},
	{1, 1, 1, 1, 1, 0, 0, 0, 0, 0, 0, 0, 0, 0, 0, 0, 0, 0, 0, 0, 0, 0, 0, 0, 0, 0, 0, 0, 0, 0, 0, 0, 0, 0, 0, 0, 0, 0, 0, 0, 0, 0, 0, 0, 0, 0, 0, 0, 0, 0, 0, 0, 0, 0, 0, 0, 0, 0, 1, 1, 1},
	{1, 1, 1, 1, 1, 0, 0, 0, 0, 0, 0, 0, 0, 0, 0, 0, 0, 0, 0, 0, 0, 0, 0, 0, 0, 0, 0, 0, 0, 0, 0, 0, 0, 0, 0, 0, 0, 0, 0, 0, 0, 0, 0, 0, 0, 0, 0, 0, 0, 0, 0, 0, 0, 0, 0, 0, 0, 0, 1, 1, 1},
	{1, 1, 1, 1, 1, 0, 0, 0, 0, 0, 0, 0, 0, 0, 0, 0, 0, 0, 0, 0, 0, 0, 0, 0, 0, 0, 0, 0, 0, 0, 0, 0, 0, 0, 0, 0, 0, 0, 0, 0, 0, 0, 0, 0, 0, 0, 0, 0, 0, 0, 0, 0, 0, 0, 0, 0, 0, 1, 1, 1, 1},
	{1, 1, 1, 1, 1, 0, 0, 0, 0, 0, 0, 0, 0, 0, 0, 0, 0, 0, 0, 0, 0, 0, 0, 0, 0, 0, 0, 0, 0, 0, 0, 0, 0, 0, 0, 0, 0, 0, 0, 0, 0, 0, 0, 0, 0, 0, 0, 0, 0, 0, 0, 0, 0, 0, 0, 0, 0, 1, 1, 1, 1},
	{1, 1, 1, 1, 1, 1, 0, 0, 0, 0, 0, 0, 0, 0, 0, 0, 0, 0, 0, 0, 0, 0, 0, 0, 0, 0, 0, 0, 0, 0, 0, 0, 0, 0, 0, 0, 0, 0, 0, 0, 0, 0, 0, 0, 0, 0, 0, 0, 0, 0, 0, 0, 0, 0, 0, 0, 0, 1, 1, 1, 1},
	{1, 1, 1, 1, 1, 1, 0, 0, 0, 0, 0, 0, 0, 0, 0, 0, 0, 0, 0, 0, 0, 0, 0, 0, 0, 0, 0, 0, 0, 0, 0, 0, 0, 0, 0, 0, 0, 0, 0, 0, 0, 0, 0, 0, 0, 0, 0, 0, 0, 0, 0, 0, 0, 0, 0, 0, 0, 1, 1, 1, 1},
	{1, 1, 1, 1, 1, 1, 1, 0, 0, 0, 0, 0, 0, 0, 0, 0, 0, 0, 0, 0, 0, 0, 0, 0, 0, 0, 0, 0, 0, 0, 0, 0, 0, 0, 0, 0, 0, 0, 0, 0, 0, 0, 0, 0, 0, 0, 0, 0, 0, 0, 0, 0, 0, 0, 0, 0, 1, 1, 1, 1, 1},
	{1, 1, 1, 1, 1, 1, 1, 0, 0, 0, 0, 0, 0, 0, 0, 0, 0, 0, 0, 0, 0, 0, 0, 0, 0, 0, 0, 0, 0, 0, 0, 0, 0, 0, 0, 0, 0, 0, 0, 0, 0, 0, 0, 0, 0, 0, 0, 0, 0, 0, 0, 0, 0, 0, 0, 0, 1, 1, 1, 1, 1},
	{1, 1, 1, 1, 1, 1, 1, 1, 0, 0, 0, 0, 0, 0, 0, 0, 0, 0, 0, 0, 0, 0, 0, 0, 0, 0, 0, 0, 0, 0, 0, 0, 0, 0, 0, 0, 0, 0, 0, 0, 0, 0, 0, 0, 0, 0, 0, 0, 0, 0, 0, 0, 0, 0, 0, 1, 1, 1, 1, 1, 1},
	{1, 1, 1, 1, 1, 1, 1, 1, 1, 0, 0, 0, 0, 0, 0, 0, 0, 0, 0, 0, 0, 0, 0, 0, 0, 0, 0, 0, 0, 0, 0, 0, 0, 0, 0, 0, 0, 0, 0, 0, 0, 0, 0, 0, 0, 0, 0, 0, 0, 0, 0, 0, 0, 0, 1, 1, 1, 1, 1, 1, 1},
	{1, 1, 1, 1, 1, 1, 1, 1, 1, 1, 0, 0, 0, 0, 0, 0, 0, 0, 0, 0, 0, 0, 0, 0, 0, 0, 0, 0, 0, 0, 0, 0, 0, 0, 0, 0, 0, 0, 0, 0, 0, 0, 0, 0, 0, 0, 0, 0, 0, 0, 0, 0, 0, 1, 1, 1, 1, 1, 1, 1, 1},
	{1, 1, 1, 1, 1, 1, 1, 1, 1, 1, 1, 1, 0, 0, 0, 0, 0, 0, 0, 0, 0, 0, 0, 0, 0, 0, 0, 0, 0, 0, 0, 0, 0, 0, 0, 0, 0, 0, 0, 0, 0, 0, 0, 0, 0, 0, 0, 0, 0, 0, 0, 1, 1, 1, 1, 1, 1, 1, 1, 1, 1},
	{1, 1, 1, 1, 1, 1, 1, 1, 1, 1, 1, 1, 1, 1, 1, 0, 0, 0, 0, 0, 0, 0, 0, 0, 0, 0, 0, 0, 0, 0, 0, 0, 0, 0, 0, 0, 0, 0, 0, 0, 0, 0, 0, 0, 0, 0, 0, 0, 1, 1, 1, 1, 1, 1, 1, 1, 1, 1, 1, 1, 1}
};

<<<<<<< HEAD
Image_Proces_Frame_t img = VGA_IMG_DEFAULT_INITIALIZATION;

static img_proces_err_t _calcImgRegionAvg( Image_Region_Avg_t* imgRegionAvg, camera_fb_t* fb )
{
=======
static img_proces_err_t _calcImgRegionAvg(Image_Region_Avg_t* imgRegionAvg, camera_fb_t* fb){
>>>>>>> 879bd73b
	img_proces_err_t err = IMG_PROCES_OK;

	// Allocate memory for the buffer if it has not yet been allocated
	if(imgRegionAvg->avgBuf == NULL){
		imgRegionAvg->avgBuf = (uint32_t*)calloc(imgRegionAvg->len, sizeof(uint32_t));
		if(imgRegionAvg->avgBuf == NULL){
			err = IMG_PROCES_FAIL;
			IotLogError("Error: Failed to allocate memory for image region average");
			return err;
		}
	}

	int32_t y, x;
	int32_t startRow = imgRegionAvg->imgRegion.startPoint.y;
	int32_t endRow = imgRegionAvg->imgRegion.endPoint.y;
	int32_t startCol = imgRegionAvg->imgRegion.startPoint.x;
	int32_t endCol = imgRegionAvg->imgRegion.endPoint.x;

	// Loop through image to average requested region
	for(y = startRow; y< endRow; y++){
		for(x = startCol; x<endCol; x++){
			// Do some boundary checking to ensure that the requested region is not outside of the limits of the picture
			if(y >=0 && y < fb->height && x>=0 && x<fb->width){
				// Fill the average array
				if(imgRegionAvg->scanDirection == ROW_SCAN){
					imgRegionAvg->avgBuf[y-startRow] += fb->buf[y*(fb->width) + x];
				}
				else{
					imgRegionAvg->avgBuf[x-startCol] += fb->buf[y*(fb->width) + x];
				}
			}
			else{
				IotLogError("Error: Requested region of image to calculate is outside of image");
				err = IMG_PROCES_FAIL;
			}
		}
	}

	return err;
}

//*********************************************************************************************************************
//* medianFind																																						//`PP70 renamed function
//*
//* Description: This function sorts an array with size arrSize and returns the median of the dataset
//*		unsigned int unsortedArr[]: Array to be sorted
//*		unsigned int arrSize: Array Size
//*
//* Parameters:
//*		None
//*
//* Returns:
//*		Middle position of the sorted array
//*********************************************************************************************************************
static uint32_t _medianFindUINT32( uint32_t *unsortedArr, uint32_t size )
{
	// First perform selection sort in order to sort array
	int32_t i = 0;
	int32_t j = 0;
	for( i = 0; i < size - 1; i++)
	{
		int32_t min = i;
		for (j = i+1; j < size - 1; j++){
			if (unsortedArr[j] < unsortedArr[min]){
				min = j;
			}
		}
		int32_t temp = unsortedArr[i];
		unsortedArr[i] = unsortedArr[min];
		unsortedArr[min] = temp;
	}

	// return median of sorted array
	return unsortedArr[size/2];
}


// Performs median filter on input array. Will replace input filter
static img_proces_err_t _medianFilterUINT32( uint32_t* buf, uint32_t bufSize, uint32_t medianSize )
{
	img_proces_err_t err = IMG_PROCES_OK;
	int32_t i;

	// Create a copy of the input array to run median searches on
	uint32_t* bufCopy = NULL;
	bufCopy = (uint32_t*)malloc(bufSize*sizeof(uint32_t));
	if(bufCopy == NULL){
		err = IMG_PROCES_FAIL;
		IotLogError("Error (Median Filter): Failed to allocate memory for median filter copy");
	}
	if(err == IMG_PROCES_OK){
		memcpy(bufCopy, buf, bufSize*sizeof(uint32_t));
	}

	// Find median and set array
	uint32_t* medianFilterArray = (uint32_t*)malloc(medianSize * sizeof(uint32_t));
	if(err == IMG_PROCES_OK){
		for(i = medianSize/2; i<bufSize - medianSize/2; i++){
			memcpy(medianFilterArray, &bufCopy[i - medianSize/2], medianSize*sizeof(uint32_t));
			buf[i] = _medianFindUINT32(medianFilterArray, medianSize);
		}
	}

	if (medianFilterArray != NULL) {
		free(medianFilterArray);
	}

	if(bufCopy != NULL){
		free(bufCopy);
	}

	return err;
}


static int8_t	_checkForRowAvgTransition( Image_Region_Avg_t* rowAvg, uint32_t testRow, Img_Transition_Type transitionType )
{
	if(transitionType == RISING_TRANSITION){
		if(rowAvg->avgBuf[testRow + (rowAvg->len)/48] > WHITESPACE_THRES && rowAvg->avgBuf[testRow + (rowAvg->len)/48 + 1] > WHITESPACE_THRES && rowAvg->avgBuf[testRow + (rowAvg->len)/48 + 2] > WHITESPACE_THRES && \
				(int32_t)rowAvg->avgBuf[testRow + (rowAvg->len)/48] - (int32_t)rowAvg->avgBuf[testRow] > REQUIRED_TRANSITION_DIFF && (int32_t)rowAvg->avgBuf[testRow + (rowAvg->len)/48 + 1] - (int32_t)rowAvg->avgBuf[testRow + 1] > REQUIRED_TRANSITION_DIFF && (int32_t)rowAvg->avgBuf[testRow + (rowAvg->len)/48 + 2] - (int32_t)rowAvg->avgBuf[testRow + 2]  > REQUIRED_TRANSITION_DIFF){

			return TRANSITION_FOUND;
		}

	}
	else if(transitionType == FALLING_TRANSITION){
		if(rowAvg->avgBuf[testRow] > WHITESPACE_THRES && rowAvg->avgBuf[testRow+1] > WHITESPACE_THRES && rowAvg->avgBuf[testRow+2] > WHITESPACE_THRES && \
				(int32_t)rowAvg->avgBuf[testRow] - (int32_t)rowAvg->avgBuf[testRow + (rowAvg->len)/48] > REQUIRED_TRANSITION_DIFF && (int32_t)rowAvg->avgBuf[testRow + 1] - (int32_t)rowAvg->avgBuf[testRow + (rowAvg->len)/48 + 1] > REQUIRED_TRANSITION_DIFF && (int32_t)rowAvg->avgBuf[testRow + 2] - (int32_t)rowAvg->avgBuf[testRow + (rowAvg->len)/48 + 2] > REQUIRED_TRANSITION_DIFF){

			return TRANSITION_FOUND;
		}
	}

	return TRANSITION_NOT_FOUND;
}


//******************************************************************************************************************
//* consistencyCheck
//*
//* Description: Function scans an area and determines that the range of values is consistent. Often used to ensure
//*						that there is whitespace to the left/right and above/below the barcode
//*
//* Inputs: int medArray[]: array of data to be analyzed
//*			int StartLoc: Start location of consistency check
//*			int endLoc: End location of consistency check
//*
//* Outputs: unsigned char: returns 1 if array is consistent, returns 0 if there are large deviations
//*
//* Remarks:
//*		This function will catch instances when the beginning of the white space window is considered the start of the barcode
//*******************************************************************************************************************
uint8_t _consistencyCheck( uint32_t* buf, int32_t startLoc, int32_t endLoc )
{
	uint32_t largestSquaredDiff = 0;
	int32_t i, squaredDiff;
	// Loop through the array
	for (i = startLoc; i < endLoc - 3; i++) {
		// At every location, check the difference between the current value and 3 pixels away
		squaredDiff = ((int32_t)buf[i] - (int32_t)buf[i + 3]) * ((int32_t)buf[i] - (int32_t)buf[i + 3]);
		// Record the largest drop during the scan
		if (squaredDiff > largestSquaredDiff) {
			largestSquaredDiff = squaredDiff;
		}
	}
	// If the array is consistency, there will be no large drops. This indicates white space and a passing score
	if (largestSquaredDiff < CC_LARGEST_SQ_DIFF) {
		return 1;
	}
	// If there are large drops, there can be objects other than white space, and the current location should be ignored
	else {
		return 0;
	}
}

static img_proces_err_t _determineStartStopRow( Image_Proces_Frame_t* img, uint32_t* currentScanRow )
{

	Image_Region_t tempBarcode1Region = {0};
	Image_Region_t tempBarcode2Region = {0};

	uint32_t startRow, testRow;
	// Loop through the row averages data
	for(startRow=*currentScanRow; startRow < img->rowAvg.len; startRow++){
		// First Check for a falling transition
		if(_checkForRowAvgTransition(&(img->rowAvg), startRow, FALLING_TRANSITION) == TRANSITION_FOUND){
			tempBarcode1Region.startPoint.y = startRow + (img->rowAvg.len)/48;
			IotLogDebug("Barcode1 Start Row Found at row: %d", startRow + (img->rowAvg.len)/48);
		}
		// If no falling transition found at the current row, test the next row
		else{
			continue;
		}

		// If a falling transition is found, jump forward and check for a rising transition
		for(testRow=tempBarcode1Region.startPoint.y + 25; testRow < tempBarcode1Region.startPoint.y + 75 && testRow + 22 < img->fb.height; testRow++){
			if(_checkForRowAvgTransition(&(img->rowAvg), testRow, RISING_TRANSITION) == TRANSITION_FOUND){
				tempBarcode1Region.endPoint.y = testRow + (img->rowAvg.len)/48;
				IotLogDebug("Barcode1 End Row Found at row: %d", testRow + (img->rowAvg.len)/48);
				break;
			}
		}
		// If a rising transition is not found, check the next row
		if(tempBarcode1Region.endPoint.y == 0){
			continue;
		}

		// Limit checking
		uint32_t scanStart = 0;
		if(tempBarcode1Region.endPoint.y + 125 >= img->rowAvg.len){
			scanStart = img->rowAvg.len - 1;
		}
		else{
			scanStart = tempBarcode1Region.endPoint.y + 120;
		}

		for(testRow = scanStart; testRow > scanStart - 55; testRow--){
			if(_checkForRowAvgTransition(&(img->rowAvg), testRow, FALLING_TRANSITION) == TRANSITION_FOUND){
				tempBarcode2Region.startPoint.y = testRow;
				IotLogDebug("Barcode2 Start Row Found at row: %d", testRow);
				break;
			}
		}
		// If a rising transition is not found, check the next row
		if(tempBarcode2Region.startPoint.y == 0){
			continue;
		}

		for(testRow = tempBarcode2Region.startPoint.y + 30; testRow < tempBarcode2Region.startPoint.y + 80 && testRow < img->rowAvg.len - 12; testRow++){
			if(_checkForRowAvgTransition(&(img->rowAvg), testRow, RISING_TRANSITION) == TRANSITION_FOUND){
				tempBarcode2Region.endPoint.y = testRow + (img->rowAvg.len)/48;
				IotLogDebug("Barcode2 End Row Found at row: %d", testRow + (img->rowAvg.len)/48);
				break;
			}
		}
		// If a rising transition is not found, check the next row
		if(tempBarcode2Region.endPoint.y == 0){
			continue;
		}

		// Do final check for Column Consistency
		int32_t startRowConsistCheck = MEDIAN_FILTER_SIZE/2;
		int32_t endRowConsistCheck = img->rowAvg.len - MEDIAN_FILTER_SIZE/2;
		if(tempBarcode1Region.startPoint.y - ROW_CONSIS_CHECK_JUMP > MEDIAN_FILTER_SIZE/2){
			startRowConsistCheck = tempBarcode1Region.startPoint.y - ROW_CONSIS_CHECK_JUMP;
		}
		if(tempBarcode2Region.endPoint.y + ROW_CONSIS_CHECK_JUMP < img->rowAvg.len - MEDIAN_FILTER_SIZE/2){
			endRowConsistCheck = tempBarcode2Region.endPoint.y + ROW_CONSIS_CHECK_JUMP;
		}
		if(_consistencyCheck(img->rowAvg.avgBuf, startRowConsistCheck, tempBarcode1Region.startPoint.y - ROW_CC_OFFSET_START) && _consistencyCheck(img->rowAvg.avgBuf, tempBarcode2Region.endPoint.y + ROW_CC_OFFSET_START, endRowConsistCheck) && \
				_consistencyCheck(img->rowAvg.avgBuf, tempBarcode1Region.startPoint.y + ROW_BCODE_CC_OFFSET, tempBarcode1Region.endPoint.y - ROW_BCODE_CC_OFFSET) && _consistencyCheck(img->rowAvg.avgBuf, tempBarcode2Region.startPoint.y + ROW_BCODE_CC_OFFSET, tempBarcode2Region.endPoint.y - ROW_BCODE_CC_OFFSET)){
			// At this point, we have confirmed the signature of the DW image, and the start/stop rows can be stored in the img
			memcpy(&(img->barcode1.regionAvg.imgRegion), &tempBarcode1Region, sizeof(Image_Region_t));
			memcpy(&(img->barcode2.regionAvg.imgRegion), &tempBarcode2Region, sizeof(Image_Region_t));
			*currentScanRow = startRow;
			IotLogDebug("Start/Stop Rows Found");
			return IMG_PROCES_OK;
		}
	}

	IotLogError("Error: Could not find stop/start rows in image");
	return IMG_PROCES_FAIL;
}

void _scaleBufferUINT32( uint32_t* buf, uint32_t len, uint32_t maxVal )
{
	uint32_t i, maxFound = 1;
	for(i=0; i<len; i++){
		if(buf[i] > maxFound){
			maxFound = buf[i];
		}
	}

	for(i=0; i<len; i++){
		buf[i] = (buf[i] * maxVal) / maxFound;
	}

}


static int8_t _checkForColAvgTransition( Image_Proces_Frame_t* img, uint32_t testCol )
{
	uint32_t	x, i, endScanCol;
	int32_t* colAvgBuf = (int32_t*)img->colAvg.avgBuf;

	x = testCol;
	if(colAvgBuf[x] - colAvgBuf[x + 10] > COL_DROP_THRES && colAvgBuf[x + 1] - colAvgBuf[x + 11] > COL_DROP_THRES && colAvgBuf[x + 2] - colAvgBuf[x + 12] > COL_DROP_THRES && colAvgBuf[x] > 50 && colAvgBuf[x + 1] > 50 && colAvgBuf[x + 2] > 50){
		if (x + COL_SIZE_JUMP + COL_DOP_SCAN_WINDOW >= img->fb.width) {
			endScanCol = img->fb.width - 1;
		}
		else{
			endScanCol = x + COL_SIZE_JUMP + COL_DOP_SCAN_WINDOW;
		}
		for (i = endScanCol; i >= endScanCol - COL_DOP_SCAN_WINDOW; i--) {				// Scan left from the endScanCol location to determine white to black transition location which indicates end of barcode
			if (colAvgBuf[i] - colAvgBuf[i - 10] > COL_DROP_THRES && colAvgBuf[i - 1] - colAvgBuf[i - 11] > COL_DROP_THRES && colAvgBuf[i - 2] - colAvgBuf[i - 12] > COL_DROP_THRES && colAvgBuf[i] > 50 && colAvgBuf[i + 1] > 50 && colAvgBuf[i + 2] > 50) {			// Three column filter to determine rise. A rise indicates the end of the barcode
				// Perform final check to ensure that there is white space to the left and right of the assumed barcode location
				int16_t startScan = x - 60;																// Scan left 60 pixels to confirm there is only whitespace to the left of the barcode start col
				int16_t endScan = i + 60;																	// Scan right 60 pixels to confirm there is only whitespace to the right of the barcode start col
				if (startScan < 0) {																		// If the scan start is outside of the array
					startScan = 0;																			// Set to 0
				}
				if (endScan > img->fb.width) {																	// If end scan is outside of array
					endScan = img->fb.width;																		// Set to max array
				}
				if (_consistencyCheck((uint32_t*)colAvgBuf, startScan, x) && _consistencyCheck((uint32_t*)colAvgBuf, i, endScan)) {			// Use consistencyCheck function to ensure there is whitespace to the right and left of the barcode.
					img->barcode1.regionAvg.imgRegion.startPoint.x = x;																// If whitespace to the right and left of the barcode, store barcode startCol location
					img->barcode2.regionAvg.imgRegion.startPoint.x = x;
					img->barcode1.regionAvg.imgRegion.endPoint.x = i - 10;															// If whitespace to the right and left of the barcode, store barcode endCol location
					img->barcode2.regionAvg.imgRegion.endPoint.x = i - 10;
					IotLogDebug("Start/Stop Col Found: %d, %d", x, i- 10);
					return 1;
				}
			}
		}
	}

	return 0;
}


static img_proces_err_t _determineStartStopCol( Image_Proces_Frame_t* img )
{
	img_proces_err_t err = IMG_PROCES_OK;

	img->colAvg.imgRegion.startPoint.x = 0;
	img->colAvg.imgRegion.startPoint.y = img->barcode1.regionAvg.imgRegion.startPoint.y;

	img->colAvg.imgRegion.endPoint.x = img->fb.width;
	img->colAvg.imgRegion.endPoint.y = img->barcode2.regionAvg.imgRegion.endPoint.y;

	img->colAvg.len = img->colAvg.imgRegion.endPoint.x - img->colAvg.imgRegion.startPoint.x;

	err = _calcImgRegionAvg(&(img->colAvg), &(img->fb));

	if(err == IMG_PROCES_OK){
		err = _medianFilterUINT32(img->colAvg.avgBuf, img->colAvg.len, MEDIAN_FILTER_SIZE);
	}

	if(err == IMG_PROCES_OK){
		_scaleBufferUINT32(img->colAvg.avgBuf, img->colAvg.len, 255);
	}

	int i;
	for(i = img->colAvg.len / 2; i >=0; i--){
		if(_checkForColAvgTransition(img, i)){
			return err;
		}
	}
	for(i = img->colAvg.len / 2; i < img->colAvg.len - 12; i++){
		if(_checkForColAvgTransition(img, i)){
			return err;
		}
	}

	return IMG_PROCES_FAIL;
}

static void	_gaussianAverage( Trustmark_t* trustmark )
{
	uint32_t	x,y;

	// Box filter on each pixel (3x3 box)
	for (y = 1; y < trustmark->fb.height - 1; y++) {															// Loop through rows
		for (x = 1; x < trustmark->fb.width - 1; x++) {											// Loop through columns
			trustmark->fb.buf[y*trustmark->fb.width + x] = (trustmark->fb.buf[(y - 1)*trustmark->fb.width + x - 1] + trustmark->fb.buf[(y)*trustmark->fb.width + x - 1] + trustmark->fb.buf[(y + 1)*trustmark->fb.width + x - 1] + trustmark->fb.buf[(y - 1)*trustmark->fb.width + x] + trustmark->fb.buf[(y)*trustmark->fb.width + x] + trustmark->fb.buf[(y + 1)*trustmark->fb.width + x] + trustmark->fb.buf[(y - 1)*trustmark->fb.width + x + 1] + trustmark->fb.buf[(y)*trustmark->fb.width + x + 1] + trustmark->fb.buf[(y + 1)*trustmark->fb.width + x + 1]) / 9;			// Set the current pixel value to the average value of the 3x3 box
		}
	}

	// **** Due to the nature of the 3x3 box filter, edges of the trademark cannot be included in the loop. Below code fills the edges with their nearest filtered neighbor. Edges include first/last rows and columns
	// Replace first/last rows/columns with second rows/columns
	for (x = 1; x < trustmark->fb.width - 1; x++) {
		trustmark->fb.buf[x] = trustmark->fb.buf[trustmark->fb.width + x];
		trustmark->fb.buf[(trustmark->fb.height - 1)*trustmark->fb.width + x] = trustmark->fb.buf[(trustmark->fb.height - 2)*trustmark->fb.width + x];
	}
	for (y = 1; y < trustmark->fb.height - 1; y++) {
		trustmark->fb.buf[(y)*trustmark->fb.width] = trustmark->fb.buf[(y)*trustmark->fb.width + 1];
		trustmark->fb.buf[(y)*trustmark->fb.width + trustmark->fb.width - 1] = trustmark->fb.buf[(y)*trustmark->fb.width + trustmark->fb.width - 2];
	}

	//Replace corners
	trustmark->fb.buf[0] = trustmark->fb.buf[trustmark->fb.width + 1];
	trustmark->fb.buf[(trustmark->fb.height - 1)*trustmark->fb.width] = trustmark->fb.buf[(trustmark->fb.height - 2)*trustmark->fb.width + 1];
	trustmark->fb.buf[trustmark->fb.width - 1] = trustmark->fb.buf[trustmark->fb.width + trustmark->fb.width - 2];
	trustmark->fb.buf[(trustmark->fb.height - 1)*trustmark->fb.width + trustmark->fb.width - 1] = trustmark->fb.buf[(trustmark->fb.height - 2)*trustmark->fb.width + trustmark->fb.width - 2];
}


static void _defineBWThreshold( Image_Proces_Frame_t* img )
{
	uint32_t leftThreshold = 0;
	uint32_t rightThreshold = 0;
	uint32_t finalThreshold = 0;
	uint32_t x, y, leftThresCount = 0, rightThresCount = 0;

	for(y = (img->barcode2.regionAvg.imgRegion.startPoint.y + img->barcode1.regionAvg.imgRegion.endPoint.y)/2 - 5; y < (img->barcode2.regionAvg.imgRegion.startPoint.y + img->barcode1.regionAvg.imgRegion.endPoint.y)/2 + 5 && y<img->fb.height; y++){
		for(x = img->trustmark.startCol - 10; x < img->trustmark.startCol; x++){
			leftThreshold += img->fb.buf[(y*img->fb.width)+(x)];
			leftThresCount++;
		}
		for(x = img->trustmark.startCol + img->trustmark.fb.width; x<=img->fb.width && x < img->trustmark.startCol + img->trustmark.fb.width + 10; x++){
			rightThreshold += img->fb.buf[(y*img->fb.width)+(x)];
			rightThresCount++;
		}
	}

	if(leftThresCount && rightThresCount){
		leftThreshold /= leftThresCount;
		rightThreshold /= rightThresCount;

		if (abs(leftThreshold - rightThreshold) < TMARK_THRES_RELATIVITY_CRITERIA) {	// If the left and right threshold have similar absolute values
			finalThreshold = (leftThreshold + rightThreshold) / 2;			// Take the average of their values and set that as the trademark B/W threshold
		}
		else if (leftThreshold <= rightThreshold) {												// Otherwise if the left is substantially lower than the right
			finalThreshold = leftThreshold;																	// Use the left average as the absolute B/W criteria
		}
		else {																																					// if the right threshold is substantially lower than the left
			finalThreshold = rightThreshold;																	// Use the left average as the absolute B/W criteria
		}
	}

	finalThreshold *= 0.6;

	img->trustmark.bwThres = finalThreshold;
}

static void _bwThreshold( Trustmark_t* trustmark )
{
	uint32_t i;

	for(i=0; i<trustmark->fb.len; i++){
		if(trustmark->fb.buf[i] < trustmark->bwThres){
			trustmark->fb.buf[i] = 0;
		}
		else{
			trustmark->fb.buf[i] = 255;
		}
	}
}

static img_proces_err_t _findTrustmark( Image_Proces_Frame_t* img )
{
	img_proces_err_t err = IMG_PROCES_OK;
	Image_Region_Avg_t tmarkRegionAvg;
	memset(&tmarkRegionAvg, 0, sizeof(Image_Region_Avg_t));

	tmarkRegionAvg.imgRegion.endPoint.x = img->trustmark.fb.width;
	tmarkRegionAvg.imgRegion.endPoint.y = img->trustmark.fb.height;
	tmarkRegionAvg.scanDirection = ROW_SCAN;
	tmarkRegionAvg.len = img->trustmark.fb.height;

	err = _calcImgRegionAvg(&tmarkRegionAvg, &(img->trustmark.fb));

	if(err != IMG_PROCES_OK){
		return err;
	}

	_scaleBufferUINT32(tmarkRegionAvg.avgBuf, tmarkRegionAvg.len, 255);

	uint32_t y, x;
	// Go backwards in row averages array to find start row of trademark
	for(y=img->trustmark.fb.height / 2; y>0; y--){
		if(tmarkRegionAvg.avgBuf[y] > TMARK_ROW_AVG_THRES && ((int32_t)tmarkRegionAvg.avgBuf[y] - (int32_t)tmarkRegionAvg.avgBuf[y + 5]) > 75){
			img->trustmark.isolatedTrustmark.startPoint.y = y;
			break;
		}
	}

	// Jump forward in row averages array and find end row of trademark
	for(y=img->trustmark.fb.height / 2; y<img->trustmark.fb.height; y++){
		if(tmarkRegionAvg.avgBuf[y] > TMARK_ROW_AVG_THRES && ((int32_t)tmarkRegionAvg.avgBuf[y] - (int32_t)tmarkRegionAvg.avgBuf[y - 5]) > 75){
			img->trustmark.isolatedTrustmark.endPoint.y = y;
			break;
		}
	}

	if (!img->trustmark.isolatedTrustmark.endPoint.y || (img->trustmark.isolatedTrustmark.endPoint.y - img->trustmark.isolatedTrustmark.startPoint.y == 0)) {														// If the trademark start or end row was not found
		img->trustmark.isolatedTrustmark.endPoint.y = img->trustmark.fb.height;																								// Save the end row as the last row of the trademark
	}

	// Reset the region average
	if(NULL != tmarkRegionAvg.avgBuf){
		free(tmarkRegionAvg.avgBuf);
		tmarkRegionAvg.avgBuf = NULL;
	}

	// Calculate the column average for the region
	tmarkRegionAvg.imgRegion.startPoint.y = img->trustmark.isolatedTrustmark.startPoint.y;
	tmarkRegionAvg.imgRegion.endPoint.y = img->trustmark.isolatedTrustmark.endPoint.y;
	tmarkRegionAvg.scanDirection = COL_SCAN;
	tmarkRegionAvg.len = img->trustmark.fb.width;

	err = _calcImgRegionAvg(&tmarkRegionAvg, &(img->trustmark.fb));

	if(err != IMG_PROCES_OK){
		return err;
	}

	_scaleBufferUINT32(tmarkRegionAvg.avgBuf, tmarkRegionAvg.len, 255);

	// Go backwards to find start col of trademark
	for(x = img->trustmark.fb.width/2; x>0; x--){
		if(tmarkRegionAvg.avgBuf[x] > TMARK_COL_AVG_THRES){
			img->trustmark.isolatedTrustmark.startPoint.x = x;
			break;
		}
	}
	// Jump forward in columns and find end col of trademark
	for(x = img->trustmark.fb.width/2; x<= img->trustmark.fb.width; x++){
		if(tmarkRegionAvg.avgBuf[x] > TMARK_COL_AVG_THRES){
			img->trustmark.isolatedTrustmark.endPoint.x = x;
			break;
		}
	}

	// Free memory from stack variable
	if(NULL != tmarkRegionAvg.avgBuf){
		free(tmarkRegionAvg.avgBuf);
	}

	return err;

}


static void _differenceCalc( Image_Proces_Frame_t* img )
{
	uint8_t* resizedTrademark = NULL;
	// Create a new array for the resized trustmark
	resizedTrademark = (uint8_t*)malloc(DRINKWORKS_TEMPLATE_TMARK_HEIGHT * DRINKWORKS_TEMPLATE_TMARK_WIDTH * sizeof(uint8_t));
	if(resizedTrademark == NULL){
		IotLogError("Error (differenceCalc): Failed to allocate memory for resized trustmark");
		return;
	}

	// Due to the curvature of the pod and variations in the PM, the acquired trustmark size may be different then the template trustmark size.
	// To normalize the captured trustmark for analysis, nearest neighbor resizing is done to resize trademark for comparison to template.
	// Comparison trademark size is y:DRINKWORKS_TEMPLATE_TMARK_HEIGHT, x:DRINKWORKS_TEMPLATE_TMARK_WIDTH
	float xResizeRatio = ((float) img->trustmark.isolatedTrustmark.endPoint.x - (float) img->trustmark.isolatedTrustmark.startPoint.x) / DRINKWORKS_TEMPLATE_TMARK_WIDTH;													// Create Ratio in x direction that will be used to determine what the nearest neighbor should be
	float yResizeRatio = ((float)img->trustmark.isolatedTrustmark.endPoint.y - (float) img->trustmark.isolatedTrustmark.startPoint.y) / DRINKWORKS_TEMPLATE_TMARK_HEIGHT;													// Create Ratio in y direction that will be used to determine what the nearest neighbor should be
	int32_t xNearestNeighbor = 0;
	int32_t yNearestNeighbor = 0;
	int16_t x, y;

	for (y = 0; y<DRINKWORKS_TEMPLATE_TMARK_HEIGHT; y++) {																												// Loop through pixels of resized trademark in order to set them to nearest neighbor values
		for (x = 0; x<DRINKWORKS_TEMPLATE_TMARK_WIDTH; x++) {
			xNearestNeighbor = x*xResizeRatio;																																	// Determine what pixel from the original trademark array will be used for the resized array. Based on the x ratio
			yNearestNeighbor = y*yResizeRatio;																																	// Determine what pixel from the original trademark array will be used for the resized array. Based on the y ratio
			if(y >= 0 && y < DRINKWORKS_TEMPLATE_TMARK_HEIGHT && x >= 0 && x < DRINKWORKS_TEMPLATE_TMARK_WIDTH && (yNearestNeighbor + img->trustmark.isolatedTrustmark.startPoint.y) < TMARK_AREA_HEIGHT && (xNearestNeighbor + img->trustmark.isolatedTrustmark.startPoint.x) < TMARK_AREA_WIDTH){
				resizedTrademark[(y*DRINKWORKS_TEMPLATE_TMARK_WIDTH)+(x)] = img->trustmark.fb.buf[(yNearestNeighbor + img->trustmark.isolatedTrustmark.startPoint.y)*TMARK_AREA_WIDTH + (xNearestNeighbor + img->trustmark.isolatedTrustmark.startPoint.x)];
			}
		}
	}

	// Calculate the trustmark difference
	img->trustmark.trustmarkDiff = 0;
	for (y = 0; y<DRINKWORKS_TEMPLATE_TMARK_HEIGHT; y++) {																												// Loop through the full resized trademark
		for (x = 0; x<DRINKWORKS_TEMPLATE_TMARK_WIDTH; x++) {
			if (masterDrinkworksTrademark[y][x] == BOOL_WHITE && resizedTrademark[(y*DRINKWORKS_TEMPLATE_TMARK_WIDTH) + x] == BLACK) {															// Compare the resized trademark to the master trademark. If there is a black pixel in the resized trademark that should be white in the master...
				img->trustmark.trustmarkDiff += 1;																																	// Add a 1 point penalty to the total difference value
			}
			else if (masterDrinkworksTrademark[y][x] == BOOL_BLACK && resizedTrademark[(y*DRINKWORKS_TEMPLATE_TMARK_WIDTH) + x] == WHITE) {														// Compare the resized trademark to the master trademark. If there is a white pixel in the resized trademark that should be black in the master...
				img->trustmark.trustmarkDiff += 1;																																	// Add a 1 point penalty to the total difference value
			}
		}
	}

	if(NULL != resizedTrademark){
		free(resizedTrademark);
	}

}


static img_proces_err_t _authenticateTrustmark( Image_Proces_Frame_t* img )
{
	img_proces_err_t err = IMG_PROCES_OK;

	img->trustmark.fb.width = TMARK_AREA_WIDTH;
	img->trustmark.fb.height = img->barcode2.regionAvg.imgRegion.startPoint.y - img->barcode1.regionAvg.imgRegion.endPoint.y;
	img->trustmark.fb.len = (img->barcode2.regionAvg.imgRegion.startPoint.y - img->barcode1.regionAvg.imgRegion.endPoint.y) * TMARK_AREA_WIDTH;

	if (((int32_t)img->barcode1.regionAvg.imgRegion.endPoint.x + (int32_t)img->barcode1.regionAvg.imgRegion.startPoint.x) / 2 - TMARK_AREA_WIDTH/2 >= 0) {																// If the trademark start location is greater than 0
		img->trustmark.startCol = (img->barcode1.regionAvg.imgRegion.endPoint.x + img->barcode1.regionAvg.imgRegion.startPoint.x) / 2 - TMARK_AREA_WIDTH/2;											// Store the trademark start col location
	}

	if(img->trustmark.startCol + TMARK_AREA_WIDTH < img->fb.width){
		img->trustmark.endCol = img->trustmark.startCol + TMARK_AREA_WIDTH;
	}
	else{
		img->trustmark.endCol = img->fb.width;
	}

	// Create a new array for the trademark
	img->trustmark.fb.buf = (uint8_t*)malloc(img->trustmark.fb.len * sizeof(uint8_t));
	if(img->trustmark.fb.buf == NULL){
		IotLogError("Error (Authenticate Trademark): Failed to allocate memory for trademark");
		return IMG_PROCES_FAIL;
	}

	// Fill the trademark array
	uint32_t x, y;
	for (y = img->barcode1.regionAvg.imgRegion.endPoint.y; y < img->barcode2.regionAvg.imgRegion.startPoint.y && y < img ->fb.height; y++) {			// Fill trademark array with values from expected trademark location based on the start/end rows/cols of the barcodes
		for (x = img->trustmark.startCol; x < img->trustmark.endCol; x++) {
			img->trustmark.fb.buf[(y - img->barcode1.regionAvg.imgRegion.endPoint.y)*TMARK_AREA_WIDTH + x - img->trustmark.startCol] = img->fb.buf[y*img->fb.width + x];
		}
	}

	_gaussianAverage(&(img->trustmark));

	_defineBWThreshold(img);

	_bwThreshold(&(img->trustmark));

	_findTrustmark(img);

	IotLogDebug("trustmark region: (%d,%d), (%d,%d)", img->trustmark.isolatedTrustmark.startPoint.x, img->trustmark.isolatedTrustmark.startPoint.y, img->trustmark.isolatedTrustmark.endPoint.x, img->trustmark.isolatedTrustmark.endPoint.y);

	_differenceCalc(img);

	IotLogInfo("trustmark difference: %d", img->trustmark.trustmarkDiff);

	if(img->trustmark.trustmarkDiff < DRINKWORKS_TRUSTMARK_THRESHOLD){
		img->result.fail = IMG_PROCES_FAIL_NO_FAILURE;
	}
	else{
		img->result.fail |= IMG_PROCES_FAIL_AUTHENTICATION;
		err = IMG_PROCES_FAIL;
	}

	return err;
}

static img_proces_err_t _fillBarcodeAvgRegions( Image_Proces_Frame_t* img )
{

	img_proces_err_t err = IMG_PROCES_OK;

	// Save the initial start and end points to recall later
	uint32_t	initialStartCol = img->barcode1.regionAvg.imgRegion.startPoint.x;
	uint32_t	initialEndCol = img->barcode1.regionAvg.imgRegion.endPoint.x;

	// Expand barcode region to inclde buffer to left and right of barcode
	if(img->barcode1.regionAvg.imgRegion.startPoint.x >= BCODE_SCAN_OFFSET){
		img->barcode1.regionAvg.imgRegion.startPoint.x -= BCODE_SCAN_OFFSET;
		img->barcode2.regionAvg.imgRegion.startPoint.x -= BCODE_SCAN_OFFSET;
	}
	else {
		img->barcode1.regionAvg.imgRegion.startPoint.x = 0;
		img->barcode2.regionAvg.imgRegion.startPoint.x = 0;
	}

	if(img->barcode1.regionAvg.imgRegion.endPoint.x + BCODE_SCAN_OFFSET <= img->fb.width){
		img->barcode1.regionAvg.imgRegion.endPoint.x += BCODE_SCAN_OFFSET;
		img->barcode2.regionAvg.imgRegion.endPoint.x += BCODE_SCAN_OFFSET;
	}
	else {
		img->barcode1.regionAvg.imgRegion.endPoint.x = img->fb.width - 1;
		img->barcode2.regionAvg.imgRegion.endPoint.x = img->fb.width - 1;
	}

	img->barcode1.regionAvg.len = img->barcode1.regionAvg.imgRegion.endPoint.x - img->barcode1.regionAvg.imgRegion.startPoint.x;

	img->barcode2.regionAvg.len = img->barcode2.regionAvg.imgRegion.endPoint.x - img->barcode2.regionAvg.imgRegion.startPoint.x;

	// Calculate the barcode1 average
	err = _calcImgRegionAvg(&(img->barcode1.regionAvg), &(img->fb));

	if(err == IMG_PROCES_OK){
		_scaleBufferUINT32(img->barcode1.regionAvg.avgBuf, img->barcode1.regionAvg.len, 255);
	}

	// Calculate the barcode2 average
	if(err == IMG_PROCES_OK){
		err = _calcImgRegionAvg(&(img->barcode2.regionAvg), &(img->fb));
	}

	if(err == IMG_PROCES_OK){
		_scaleBufferUINT32(img->barcode2.regionAvg.avgBuf, img->barcode2.regionAvg.len, 255);
	}

	// Recall the start and end columns of the barcode
	img->barcode1.regionAvg.imgRegion.startPoint.x = initialStartCol;
	img->barcode2.regionAvg.imgRegion.startPoint.x = initialStartCol;
	img->barcode1.regionAvg.imgRegion.endPoint.x = initialEndCol;
	img->barcode2.regionAvg.imgRegion.endPoint.x = initialEndCol;

	return err;

}


static img_proces_err_t _thresholdCalc( BarcodeRegion_t* bcode, Image_Proces_Frame_t* img )
{
	img_proces_err_t err = IMG_PROCES_OK;

	// Allocate memory for top and bottom threshold
	uint32_t* topThres = (uint32_t*)calloc(bcode->regionAvg.len, sizeof(uint32_t));
	if(topThres == NULL){
		err = IMG_PROCES_FAIL;
		IotLogError("Error: Failed to allocate memory for top threshold");
		return err;
	}

	uint32_t* bottomThres = (uint32_t*)calloc(img->barcode2.regionAvg.len, sizeof(uint32_t));
	if(bottomThres == NULL){
		err = IMG_PROCES_FAIL;
		IotLogError("Error: Failed to allocate memory for top threshold");
		return err;
	}

	uint32_t barcodeScanStart = 0;
	if (bcode->regionAvg.imgRegion.startPoint.x >= BCODE_SCAN_OFFSET) {
		barcodeScanStart = bcode->regionAvg.imgRegion.startPoint.x - BCODE_SCAN_OFFSET;
	}

	// Define barcode threshold based on the surrounding whitespace
	uint32_t x, y;
	if(bcode->regionAvg.imgRegion.startPoint.y >= 10 && bcode->regionAvg.imgRegion.endPoint.y <= img->fb.width - 1 - 10){
		for(y = bcode->regionAvg.imgRegion.startPoint.y - 10; y < bcode->regionAvg.imgRegion.startPoint.y - 5; y++){
			for(x = barcodeScanStart; x < barcodeScanStart + bcode->regionAvg.len && x; x++){
				if(img->fb.buf[(y*img->fb.width)+(x)] > 30){
					topThres[x - barcodeScanStart] += img->fb.buf[(y*img->fb.width)+(x)];
				}
				else{
					topThres[x - barcodeScanStart] += 160;
				}
			}
		}

		for(y = bcode->regionAvg.imgRegion.endPoint.y + 5; y < bcode->regionAvg.imgRegion.endPoint.y + 10; y++){
			for (x = barcodeScanStart; x < barcodeScanStart + bcode->regionAvg.len; x++) {
				if(img->fb.buf[(y*img->fb.width)+(x)] > 30){
					bottomThres[x - barcodeScanStart] += img->fb.buf[(y*img->fb.width)+(x)];
				}
				else{
					bottomThres[x - barcodeScanStart] += 160;
				}
			}
		}
	}

	int32_t diff;
	// Normalize values and reduce to provide threshold
	for(x = 0; x < bcode->regionAvg.len; x++){
		diff = (int)topThres[x]/5 - (int)bottomThres[x] / 5;
		if(abs(diff) < 150){
			bcode->thresholdAvg[x] = (topThres[x] / 5 + bottomThres[x] / 5) / 2;
		}
		else{
			if (topThres[x] > bottomThres[x]) {																									// In that case, only use the larger threshold
				bcode->thresholdAvg[x] = topThres[x] / 5;
			}
			else {
				bcode->thresholdAvg[x] = bottomThres[x] / 5;
			}
		}
		bcode->thresholdAvg[x] *= 0.75;
	}

	_medianFilterUINT32(bcode->thresholdAvg, bcode->regionAvg.len, MEDIAN_FILTER_SIZE);

	free(topThres);
	free(bottomThres);

	return err;
}

static img_proces_err_t _defineBcodeThresholds( Image_Proces_Frame_t* img )
{
	img_proces_err_t err = IMG_PROCES_OK;

	// Allocate memory for the buffers if they have not yet been allocated
	if(img->barcode1.thresholdAvg == NULL){
		img->barcode1.thresholdAvg = (uint32_t*)calloc(img->barcode1.regionAvg.len, sizeof(uint32_t));
		if(img->barcode1.thresholdAvg == NULL){
			err = IMG_PROCES_FAIL;
			IotLogError("Error: Failed to allocate memory for barcode threshold");
			return err;
		}
	}

	if(img->barcode2.thresholdAvg == NULL){
		img->barcode2.thresholdAvg = (uint32_t*)calloc(img->barcode2.regionAvg.len, sizeof(uint32_t));
		if(img->barcode2.thresholdAvg == NULL){
			err = IMG_PROCES_FAIL;
			IotLogError("Error: Failed to allocate memory for barcode threshold");
			return err;
		}
	}


	err = _thresholdCalc(&(img->barcode1), img);

	if(err == IMG_PROCES_OK){
		err = _thresholdCalc(&(img->barcode2), img);
	}


	return err;
}


static img_proces_err_t _eleventhBitCalculation( Image_Proces_Frame_t* img, BarcodeRegion_t* bcode )
{
	img_proces_err_t err = IMG_PROCES_OK;
	uint32_t y, x, startYScan, scanWidth, thresStartCol, thresEndCol;

	// Check for lower limits
	if((img->barcode1.regionAvg.imgRegion.endPoint.y + img->barcode2.regionAvg.imgRegion.startPoint.y) / 2 < 10 || (img->barcode1.regionAvg.imgRegion.endPoint.y + img->barcode2.regionAvg.imgRegion.startPoint.y) / 2 - 10 > img->fb.height){
		startYScan = 0;
	}
	else{
		startYScan = (img->barcode1.regionAvg.imgRegion.endPoint.y + img->barcode2.regionAvg.imgRegion.startPoint.y) / 2 - 10;
	}

	IotLogDebug("StartYScan: %d", startYScan);
	IotLogDebug("StartCol: %d", bcode->singleBit.startCol);
	IotLogDebug("EndCol: %d", bcode->singleBit.endCol);
	vTaskDelay(10 / portTICK_PERIOD_MS);

	for(y = startYScan; y < startYScan + 20 && y < img->fb.height; y++){
		for(x = bcode->singleBit.startCol; x < bcode->singleBit.endCol && x < img->fb.width; x++){
			bcode->singleBit.sum += img->fb.buf[(y * img->fb.width) + (x)];
		}
	}

	IotLogDebug("SingleBitSum: %d", bcode->singleBit.sum);

	if(bcode->singleBit.endCol > bcode->singleBit.startCol){
		scanWidth = bcode->singleBit.endCol - bcode->singleBit.startCol;
	}
	else{
		err = IMG_PROCES_FAIL;
		IotLogError("Error: Single bit determination scan width");
		return err;
	}

	IotLogDebug("ScanWidth: %d", scanWidth);
	IotLogDebug("TrustmarkStartCol: %d", img->trustmark.startCol);

	// Determine if the bit is to the left or the right of the trademark
	if(bcode->singleBit.startCol > img->trustmark.startCol){
		thresStartCol = bcode->singleBit.startCol - 35;
		thresEndCol = bcode->singleBit.startCol - 15;
	}
	else{
		thresStartCol = bcode->singleBit.endCol + 15;
		thresEndCol = bcode->singleBit.endCol + 35;
	}

	// Use the area around the single bits to set the single bit determination threshold
	// If the area around the single bit is darker, then the threshold will be lower for the single bit
	for(y = startYScan; y < startYScan + 20 && y < img->fb.height; y++){
		for(x = thresStartCol; x < thresEndCol && x < img->fb.width; x++){
			bcode->singleBit.threshold += img->fb.buf[(y * img->fb.width) + (x)];
		}
	}

	IotLogDebug("SingleBitThres: %d", bcode->singleBit.threshold);
	vTaskDelay(10 / portTICK_PERIOD_MS);

	bcode->singleBit.threshold /= 400;

	if(bcode->singleBit.sum / (20 * scanWidth) < (bcode ->singleBit.threshold * 0.5)){
		bcode->singleBit.bitResult = 1;
		IotLogDebug("BitResult=1");
	}
	else{
		bcode->singleBit.bitResult = 0;
		IotLogDebug("BitResult=0");
	}

	return err;
}

static img_proces_err_t _eleventhBitDeterminations( Image_Proces_Frame_t* img )
{
	img_proces_err_t err = IMG_PROCES_OK;

	img->barcode1.singleBit.startCol = img->barcode1.regionAvg.imgRegion.startPoint.x + SINGLE_BIT_OFFSET_1;
	img->barcode1.singleBit.endCol = img->barcode1.regionAvg.imgRegion.startPoint.x + SINGLE_BIT_OFFSET_2;

	err = _eleventhBitCalculation(img, &(img->barcode1));

	if(err == IMG_PROCES_OK){
		img->barcode2.singleBit.startCol = img->barcode2.regionAvg.imgRegion.endPoint.x - SINGLE_BIT_OFFSET_2;
		img->barcode2.singleBit.endCol = img->barcode2.regionAvg.imgRegion.endPoint.x - SINGLE_BIT_OFFSET_1;
		err = _eleventhBitCalculation(img, &(img->barcode2));
	}

	return err;
}

//******************************************************************************************************************
//* setClosestDistance
//*
//* Description: During the calculation of each barcode region, the gap distance is compared to a bit threshold to determine the number of bits
//*					present in the current gap distance. There are instances where the total number of bits at the end of the calculation is not equal to 12.
//*					In these cases, one of the calculations of bits is incorrect. By determining which calculation was closest to the threshold, we can adjust
//*					the bit numbers and correct for innaccuraies
//*
//* Inputs:
//*		double ratio: current measured ratio for comparison
//*		double thres1: lower threshold for measurement
//*		double thres2: upper threshold for measurement
//*		double *closestDiff: current closest difference value
//*		unsigned char *diffLoc: current closest difference location
//*		unsigned char currLoc: current location
//*
//* Outputs: None, but closest difference and difference location is set by pointers if necessary
//*
//*******************************************************************************************************************
void setClosestDistance( double ratio, double thres1, double thres2, double *closestDiff, unsigned char *diffLoc, unsigned char currLoc )
{
	double thresDiff = fabs(ratio - thres1);													// determine the current difference between the ratio and the lower threshold
	if (fabs(ratio - thres2) < thresDiff) {													// If the current ratio is closer to threshold 2 then threshold 1
		thresDiff = fabs(ratio - thres2);														// Overwrite the current difference with the difference between the current ratio and the upper threshold
	}
	if (thresDiff < *closestDiff) {																// If the current threshold difference is lower than the current lowest threshold distance
		*closestDiff = thresDiff;																	// store the current difference as the min threshold difference
		*diffLoc = currLoc;																			// Store the current location for lowest threshold distance
	}
}


//*********************************************************************************************************************
//* CalcID
//*
//* Description: This function determines each barcode ID. It does so using a binary barcode designed specifically for this purpose.
//*
//* Parameters:
//*		int distances[]: Array of bar distances
//*
//* Returns:
//*		10 bit barcode ID
//*
//* Remarks:
//*		For 10bits, or 1024 possible IDs, the barcode only requires 12 equal length segments. For comparison, the
//*		Interleaved 2 of 5 barcode uses 36 individual segments for 1000 possible IDs.
//*********************************************************************************************************************

uint32_t CalcID( int32_t* distances )
{
	double totalDistance = 0;
	uint32_t finalDistancesArray[BARCODE_BITS] = { 0 };
	double barcodeRatio = 0;
	int32_t i = 0;
	uint32_t CalcIntegerID = 0;
	double closestDifference = 100;
	uint8_t closestDiffLocation = 0;

	//****** Calculate the total distance of the barcode based on the input distances ******//
	for (i = 0; distances[i] != 0 && i<BARCODE_BITS; i++) {
		totalDistance += (double)distances[i];
	}

	//****** Determine individual bar distances by ratio comparison to total barcode ******//
	for (i = 0; distances[i] != 0 && i<BARCODE_BITS && totalDistance; i++) {									// For each gap distance
		barcodeRatio = ((double)distances[i]) / totalDistance;								// Divide the gap distance by the total barcode distance
																												// The following if else statements determine the number of bits of the current segment based upon a comparison between the segment ratio and different barcode ratios
		if (barcodeRatio < ONE_BAR_THRES) {
			finalDistancesArray[i] = 1;
			setClosestDistance(barcodeRatio, ONE_BAR_THRES, ONE_BAR_THRES, &closestDifference, &closestDiffLocation, i);
		}
		else if (barcodeRatio < TWO_BAR_THRES) {
			finalDistancesArray[i] = 2;
			setClosestDistance(barcodeRatio, ONE_BAR_THRES, TWO_BAR_THRES, &closestDifference, &closestDiffLocation, i);
		}
		else if (barcodeRatio < THREE_BAR_THRES) {
			finalDistancesArray[i] = 3;
			setClosestDistance(barcodeRatio, TWO_BAR_THRES, THREE_BAR_THRES, &closestDifference, &closestDiffLocation, i);
		}
		else if (barcodeRatio < FOUR_BAR_THRES) {
			finalDistancesArray[i] = 4;
			setClosestDistance(barcodeRatio, THREE_BAR_THRES, FOUR_BAR_THRES, &closestDifference, &closestDiffLocation, i);
		}
		else if (barcodeRatio < FIVE_BAR_THRES) {
			finalDistancesArray[i] = 5;
			setClosestDistance(barcodeRatio, FOUR_BAR_THRES, FIVE_BAR_THRES, &closestDifference, &closestDiffLocation, i);
		}
		else if (barcodeRatio < SIX_BAR_THRES) {
			finalDistancesArray[i] = 6;
			setClosestDistance(barcodeRatio, FIVE_BAR_THRES, SIX_BAR_THRES, &closestDifference, &closestDiffLocation, i);
		}
		else if (barcodeRatio < SEVEN_BAR_THRES) {
			finalDistancesArray[i] = 7;
			setClosestDistance(barcodeRatio, SIX_BAR_THRES, SEVEN_BAR_THRES, &closestDifference, &closestDiffLocation, i);
		}
		else if (barcodeRatio < EIGHT_BAR_THRES) {
			finalDistancesArray[i] = 8;
			setClosestDistance(barcodeRatio, SEVEN_BAR_THRES, EIGHT_BAR_THRES, &closestDifference, &closestDiffLocation, i);
		}
		else if (barcodeRatio < NINE_BAR_THRES) {
			finalDistancesArray[i] = 9;
			setClosestDistance(barcodeRatio, EIGHT_BAR_THRES, NINE_BAR_THRES, &closestDifference, &closestDiffLocation, i);
		}
		else if (barcodeRatio < TEN_BAR_THRES) {
			finalDistancesArray[i] = 10;
			setClosestDistance(barcodeRatio, NINE_BAR_THRES, TEN_BAR_THRES, &closestDifference, &closestDiffLocation, i);
		}
		else if (barcodeRatio < ELEVEN_BAR_THRES) {
			finalDistancesArray[i] = 11;
			setClosestDistance(barcodeRatio, TEN_BAR_THRES, ELEVEN_BAR_THRES, &closestDifference, &closestDiffLocation, i);
		}
		else {
			finalDistancesArray[i] = 12;
		}
	}

	uint8_t distancesTotal = 0;
	for (i = 0; finalDistancesArray[i] != 0 && i < BARCODE_BITS; i++) {
		distancesTotal += finalDistancesArray[i];
	}
	if (distancesTotal < BARCODE_BITS) {														// If the total number of bit is under the expected bit numbers
		finalDistancesArray[closestDiffLocation] += 1;										// add one at the closest difference location
	}
	else if (distancesTotal > BARCODE_BITS) {													// If the total number of bit is over the expected bit numbers
		finalDistancesArray[closestDiffLocation] -= 1;										// subtract one at the closest difference location
	}

	//**************************************
	//* Integer ID is calculated by building a binary number.
	//* Whenever the finalDistanceArray is even, add respected amount of 1's to CalcIntegerID then bitwise shift
	//* When finalDistanceArray is odd, add the respected amount of 0's then bitwise shift
	//* Example: finalDistanceArray is {1, 1, 6, 2, 2}
	//* CalcIntegerID would be built as follows:
	//*      00000000000000000000000000000001
	//*      00000000000000000000000000000010
	//*      00000000000000000000000010111111
	//*      00000000000000000000001011111100
	//*      00000000000000000000101111110011
	//*
	//*      Once all the 1's and 0's have been added, bitwise shift and bitwise AND to remove the start and stop bit
	//***************************************/
	for(i = 0; finalDistancesArray[i] != 0 && i<BARCODE_BITS; i++){
		if(i%2 == 0){
			CalcIntegerID = CalcIntegerID<<finalDistancesArray[i];
			CalcIntegerID += pow(2,finalDistancesArray[i]) - 1;
		}
		else{
			CalcIntegerID = CalcIntegerID<<finalDistancesArray[i];
		}
	}

	// Right bitwise shift to remove stop bit
	CalcIntegerID = CalcIntegerID >>1;
	// Remove start bit
	CalcIntegerID = CalcIntegerID & 0b00000000000000000000001111111111;

	return CalcIntegerID;
}


<<<<<<< HEAD
static img_proces_err_t _decodeBarcode( BarcodeRegion_t* bcode )
{
=======
/**
 * @brief Decode a barcode. This function takes the filtered barcode array and determines the binary barcode number from the array
 *
 * @param[in] bcode		barcode to be decoded
 *
 * @return 	img_proces_err_t ESP_OK if passed, error code if failed
 */
static img_proces_err_t _decodeBarcode(BarcodeRegion_t* bcode){
>>>>>>> 879bd73b
	img_proces_err_t err = IMG_PROCES_OK;

	int32_t integerID = 0;																// Returned ID of barcode
	uint32_t w2bLoc[MAX_TRANS_LOCATIONS] = {0};											// White to Black transition locations array
	uint32_t b2wLoc[MAX_TRANS_LOCATIONS] = {0};											// Black to White transition locations array
	int32_t gapDistance[BARCODE_BITS] = {0};											//	Array of distances between transition locations (gaps)
	int32_t i = 0, j=0, k=0;

	// Median filter the barcode buffer
	err = _medianFilterUINT32(bcode->regionAvg.avgBuf, bcode->regionAvg.len, MEDIAN_FILTER_SIZE);

	// Scale the buffer to white or black depending on the threshold
	for(i = 0; i<bcode->regionAvg.len; i++){
		if(bcode->regionAvg.avgBuf[i] > bcode->thresholdAvg[i]){
			bcode->regionAvg.avgBuf[i] = WHITE;
		}
		else{
			bcode->regionAvg.avgBuf[i] = BLACK;
		}
	}

	// Calculate the barcode gradient to determine transition locations from white to black
	int32_t* barcodeGradient =(int32_t*)calloc(bcode->regionAvg.len, sizeof(uint32_t));
	for(i = 0; i<bcode->regionAvg.len - 2; i++){
		barcodeGradient[i] = (int32_t) bcode->regionAvg.avgBuf[i + 1] - (int32_t) bcode->regionAvg.avgBuf[i];
	}

	// Loop through the gradient and determine white to black transitions
	uint32_t peakCount = 0;
	for(i = 1; i<bcode->regionAvg.len - 1; i++){
		if ((barcodeGradient[i - 1] < barcodeGradient[i]) && (barcodeGradient[i + 1]<=barcodeGradient[i]) && (barcodeGradient[i]>MIN_POS_HT))
		{
			if(peakCount < MAX_TRANS_LOCATIONS){
				w2bLoc[peakCount] = i;
				peakCount++;
			}
		}
	}

	// Flip the array to look for black to white transitions
	for(i = 1; i<bcode->regionAvg.len; i++){
		barcodeGradient[i] = -barcodeGradient[i];
	}

	// Loop through the gradient and determine black to white transitions
	peakCount = 0;
	for(i = 1; i<bcode->regionAvg.len - 1; i++)
	{
		if ((barcodeGradient[i - 1] < barcodeGradient[i]) && (barcodeGradient[i + 1]<=barcodeGradient[i]) && (barcodeGradient[i]>MIN_POS_HT))
		{
			if(peakCount < MAX_TRANS_LOCATIONS){
				b2wLoc[peakCount] = i;
				peakCount++;
			}
		}
	}

	i=0;
	// Calculate White and Black Bar  Gap Distances - Added overflow check
	while (b2wLoc[i] != 0 && k < BARCODE_BITS)
	{
		gapDistance[k] = w2bLoc[j] -  b2wLoc [i];
		i++;
		k++;
		gapDistance[k] = b2wLoc[i] - w2bLoc[j];
		j++;
		k++;
	}

	// Remove last gap distance as it is irrelevant to the calculation
	if(k){
		gapDistance[k-1] = 0;
	}

	for (i = 0; i < BARCODE_BITS; i++) {												// Loop through the gap distances
		if (gapDistance[i] < MIN_BAR_DISTANCE && gapDistance[i]>0) {			// If the current gap distance exists (>0) and is smaller then the min gap distance
			if (i == 0) {																		// If this is the first bar
				gapDistance[i] += gapDistance[i + 1];									// Combine the first and second gap
				for (j = i; j + 1 < BARCODE_BITS; j++) {								// shift the rest of the gap distances one to the left
					gapDistance[j] = gapDistance[j + 1];
				}
				gapDistance[BARCODE_BITS - 1] = 0;										// replace the last shift with a 0
				i--;
			}
			else if (i > 0 && i < BARCODE_BITS - 1) {									// If the current bar is in the middle of the barcode array
				if (gapDistance[i + 1] != 0) {											// Ensure that this is not the last bar (next segment 0)
					gapDistance[i - 1] += gapDistance[i] + gapDistance[i + 1];	// Combine the current and next gap with the previous gap. Idea being that the current gap is glare and should be corrected
					for (j = i; j < BARCODE_BITS - 2; j++) {							// shift the rest of the gap distances two to the left
						gapDistance[j] = gapDistance[j + 2];
					}
					gapDistance[BARCODE_BITS - 1] = 0;									// replace the last two gap distances
					gapDistance[BARCODE_BITS - 2] = 0;
					i--;
				}
				else {																			// If this is the last bar
					gapDistance[i] = 0;														// Set the current gap distance to 0
					gapDistance[i - 1] = 0;													// set the previous gap distance to 0
				}
			}
			else {																					// if this is the last gap in the array
				gapDistance[BARCODE_BITS - 2] += gapDistance[BARCODE_BITS - 1];	// Combine the current gap with the previous gap
				gapDistance[BARCODE_BITS - 1] = 0;											// Set the current gap distance to 0
			}
		}
	}

	integerID = CalcID(gapDistance);															// Decode barcode based upon gap distances

<<<<<<< HEAD
	if( bcode->singleBit.bitResult == 1 )
	{
=======
	// Stpre the barcode result
	if(bcode->singleBit.bitResult == 1){
>>>>>>> 879bd73b
		bcode->barcodeResult = integerID + 1024;
	}
	else
	{
		bcode->barcodeResult = integerID;
	}

	IotLogInfo( "Barcode: %d", bcode->barcodeResult );

	free( barcodeGradient );

	return err;
}

<<<<<<< HEAD
static void _checkForPod( Image_Proces_Frame_t* img )
{
=======
/**
 * @brief Threshold which average pixel value is compared to to determine if a pod exists in the PM
 */
#define NO_POD_PIXEL_AVG_THRES				33

/**
 * @brief Check if the captured image contains a pod. The function sums every 4th pixel in an
 * 			image and compares the total sum to a threshold. If the image is all black (no pod)
 * 			then the sum will fall below that thresold and a no pod flag will be set.
 *
 * @param[in] img	Image processing frame to analyze
 *
 */
static void _checkForPod(Image_Proces_Frame_t* img){
>>>>>>> 879bd73b
	uint32_t i;
	uint32_t pixelSum = 0;
	// Take the sum of every 4 pixels in the image
	for( i = 0; i < img->fb.len; i += 4 )
	{
		pixelSum+= img->fb.buf[ i ];
	}

	// Take average of pixel sum
	if( img->fb.len / 4 )
	{
		pixelSum /= ( img->fb.len / 4 );
	}

	// Compare to no pod threshold to determine if pod is in PM or not
	if( pixelSum <= NO_POD_PIXEL_AVG_THRES )
	{
		img->result.podDetected = 0;
	}
	else
	{
		img->result.podDetected = 1;
	}
}

<<<<<<< HEAD
void _resetBarcodeResults( Image_Proces_Frame_t* img )
{
=======
/**
 * @brief The row averages are only calculated for a window in the middle of the image. This is the start column for that window
 */
#define	ROW_AVG_START_COL					200
/**
 * @brief The row averages are only calculated for a window in the middle of the image. This is the end column for that window
 */
#define	ROW_AVG_END_COL						440
/**
 * @brief Height of a VGA Image
 */
#define	VGA_HEIGHT							480

/**
 * @brief Initialize the barcode results for the start of a new capture
 *
 * @note The buffers (i.e. rowAvg.AvgBuf) will be set to NULL in this function. Ensure that they were not previously malloc'd
 *
 * @param[in] img	Image processing frame to initialize.
 *
 * @return 	img_proces_err_t ESP_OK if passed, error code if failed
 */
void _initBarcodeResults(Image_Proces_Frame_t* img){
>>>>>>> 879bd73b
	imageProces_CleanupFrame(img);

	img->rowAvg = (Image_Region_Avg_t){{{ROW_AVG_START_COL, 0}, {ROW_AVG_END_COL, VGA_HEIGHT}}, ROW_SCAN, NULL, VGA_HEIGHT};
	img->colAvg = (Image_Region_Avg_t){{{0, 0}, {0, 0}}, COL_SCAN, NULL, 0};
	img->barcode1 = (BarcodeRegion_t){{{{0, 0}, {0, 0}}, COL_SCAN, NULL, 0}, NULL, {0, 0, 0, 0, 0}, NOT_INITIALIZED};
	img->barcode2 = (BarcodeRegion_t){{{{0, 0}, {0, 0}}, COL_SCAN, NULL, 0}, NULL, {0, 0, 0, 0, 0}, NOT_INITIALIZED};
	img->trustmark = (Trustmark_t){ {NULL, 0, 0, 0, PIXFORMAT_GRAYSCALE, {0,0}}, 0, 0, 0, {{0,0},{0,0}}, 0};
	img->result = (Image_Decode_Result_t){NOT_INITIALIZED, IMG_PROCES_FAIL_NOT_INITIALIZED};
}

<<<<<<< HEAD
img_proces_err_t imageProces_DecodeDWBarcode( Image_Proces_Frame_t* img )
{
=======
/**
 * @brief Decode an image and identify relevant properties such as barcodes, trademarks and pod existance
 *
 * @note The relevant parameters will be stored in the img process frame passed as a parameter.
 *
 * @param[in] img	Image processing frame to perform analysis on. The frame buffer should be filled when the function is called.
 * 					All other parameters will be set by the function.
 *
 * @return 	img_proces_err_t ESP_OK if passed, error code if failed
 */
img_proces_err_t imageProces_DecodeDWBarcode(Image_Proces_Frame_t* img){
>>>>>>> 879bd73b
	img_proces_err_t err = IMG_PROCES_OK;
	uint32_t currentScanRow = 0;

	// Initialize the frame results
	_initBarcodeResults(img);

	// Check if a pod is in the PM
	_checkForPod(img);

	// Calculate the row average from the frame buffer
	err = _calcImgRegionAvg( &(img->rowAvg), &(img->fb) );

<<<<<<< HEAD
	if( err == IMG_PROCES_OK )
	{
		err = _medianFilterUINT32( img->rowAvg.avgBuf, img->rowAvg.len, MEDIAN_FILTER_SIZE );
	}

	if( err == IMG_PROCES_OK )
	{
		_scaleBufferUINT32( img->rowAvg.avgBuf, img->rowAvg.len, 255 );
	}

	while( img->result.fail != IMG_PROCES_FAIL_NO_FAILURE && currentScanRow < img->fb.height )
	{
		if( err == IMG_PROCES_OK )
		{
			err = _determineStartStopRow( img, &currentScanRow );
			if( err )
			{
=======
	// Perform a median filter on the row average frame buffer
	if(err == IMG_PROCES_OK){
		err = _medianFilterUINT32(img->rowAvg.avgBuf, img->rowAvg.len, MEDIAN_FILTER_SIZE);
	}

	// Scale the buffer to be in the range of 0-255. Range needed for image processing algorithms
	if(err == IMG_PROCES_OK){
		_scaleBufferUINT32(img->rowAvg.avgBuf, img->rowAvg.len, 255);
	}

	// Loop through the scan rows until a trademark is authenticated
	while(img->result.fail != IMG_PROCES_FAIL_NO_FAILURE && currentScanRow < img->fb.height){
		if(err == IMG_PROCES_OK){
			// Determine if the current scan row matches the start stop row signature
			err = _determineStartStopRow(img, &currentScanRow);
			if(err){
>>>>>>> 879bd73b
				img->result.fail |= IMG_PROCES_FAIL_RECOGNITION;
				break;
			}
		}

<<<<<<< HEAD
		if( err == IMG_PROCES_OK )
		{
			err = _determineStartStopCol( img );
			if( err )
			{
=======
		if(err == IMG_PROCES_OK){
			// Determine if the current scan row matches the start stop column signature
			err = _determineStartStopCol(img);
			if (err) {
>>>>>>> 879bd73b
				img->result.fail |= IMG_PROCES_FAIL_RECOGNITION;
				break;
			}
		}

<<<<<<< HEAD
		if( err == IMG_PROCES_OK )
		{
			err = _authenticateTrustmark( img );
			if( err )
			{
=======
		if(err == IMG_PROCES_OK){
			// Determine if the current scan row can authenticate the trustmark
			// The img->result.fail will be set to IMG_PROCES_FAIL_NO_FAILURE if success
			err = _authenticateTrustmark(img);
			if(err){
>>>>>>> 879bd73b
				err = IMG_PROCES_OK;
				currentScanRow += 10;
			}
		}
	}

<<<<<<< HEAD
	if( err == IMG_PROCES_OK )
	{
		err = _fillBarcodeAvgRegions( img );
	}

	if( err == IMG_PROCES_OK )
	{
		err = _defineBcodeThresholds( img );
	}

	if( err == IMG_PROCES_OK )
	{
		err = _eleventhBitDeterminations( img );
	}

	if( err == IMG_PROCES_OK )
	{
		err = _decodeBarcode( &(img->barcode1) );
	}

	if( err == IMG_PROCES_OK )
	{
		err = _decodeBarcode( &(img->barcode2) );
=======
	// Fill the top and bottom barcode region average buffers based on the previously determined barcode location
	if(err == IMG_PROCES_OK){
		err = _fillBarcodeAvgRegions(img);
	}

	// Use the are around the barcodes to set a black/white threshold
	if(err == IMG_PROCES_OK){
		err = _defineBcodeThresholds(img);
	}

	// Determine if the 11th bits to the left and right of the trademark exist
	if(err == IMG_PROCES_OK){
		err = _eleventhBitDeterminations(img);
	}

	// Decode barcode1 using the barcode avg array, the threshold settings, and the 11th bit information
	if(err == IMG_PROCES_OK){
		err = _decodeBarcode(&(img->barcode1));
	}

	// Decode barcode2 using the barcode avg array, the threshold settings, and the 11th bit information
	if(err == IMG_PROCES_OK){
		err = _decodeBarcode(&(img->barcode2));
>>>>>>> 879bd73b
	}

	return err;
}


/**
 * @brief Cleanup malloc'd memory
 *
 * @param[in] img	Image processing frame to be free'd
 */
void imageProces_CleanupFrame( Image_Proces_Frame_t* img )
{

	if( NULL != img->rowAvg.avgBuf )
	{
		free( img->rowAvg.avgBuf );
		img->rowAvg.avgBuf = NULL;
	}

	if( NULL != img->colAvg.avgBuf )
	{
		free( img->colAvg.avgBuf );
		img->colAvg.avgBuf = NULL;
	}

	if( NULL != img->barcode1.thresholdAvg )
	{
		free( img->barcode1.thresholdAvg );
		img->barcode1.thresholdAvg = NULL;
	}

	if( NULL != img->barcode1.regionAvg.avgBuf )
	{
		free( img->barcode1.regionAvg.avgBuf );
		img->barcode1.regionAvg.avgBuf = NULL;
	}

	if( NULL != img->barcode2.thresholdAvg )
	{
		free( img->barcode2.thresholdAvg );
		img->barcode2.thresholdAvg = NULL;
	}

	if( NULL != img->barcode2.regionAvg.avgBuf )
	{
		free( img->barcode2.regionAvg.avgBuf );
		img->barcode2.regionAvg.avgBuf = NULL;
	}

	if( NULL != img->trustmark.fb.buf)
	{
		free( img->trustmark.fb.buf );
	}
}


/**
 * @brief Capture and Decode image. This function is the high level call to decode an image. It
 * allocated a frame buffer, captures an image, calls a callback, then frees all dynamicall allocated buffers
 *
 * @note The Image_Proces_Frame_t parameter for the callback is on the stack of the image process
 * function. It will need to be copied if used outside of the callback
 *
 * @param[in] callback	Callback function to be returned with decoded Image_Proces_Frame_t
 *
 * @return 	img_proces_err_t ESP_OK if passed, error code if failed
 */
img_proces_err_t	imageProces_CaptureAndDecodeImg(imgCaptureCommandCallback_t	callback)
{
	esp_err_t	err = ESP_OK;

	// Capture image from the camera and store into a frame buffer
	camera_fb_t *fb = NULL;
	fb = esp_camera_fb_get();
	if( fb == NULL )
	{
		IotLogError("Camera capture failed to get fb");
		err = ESP_FAIL;
	}
<<<<<<< HEAD
	else
	{
		/* Turn off camera LEDs after capture */
		//cam_set_LEDs(0);
		gpio_set_level(15,0);


		Image_Proces_Frame_t img = {0};
		// Set the frame buffer to be analyzed
		img.fb = *fb;

		if(err == ESP_OK){
			err = imageProces_DecodeDWBarcode(&img);
			if(err != ESP_OK){
				IotLogError("Failed to Decode Barcode and Trademark. Err = %d", err);
			}
=======

	// Allocate an image processing frame
    Image_Proces_Frame_t img = {0};
    // Set the frame buffer as the captured image
    if(err == ESP_OK){
    	img.fb = *fb;
    }

    // Decode the captured image
    if(err == ESP_OK){
    	err = imageProces_DecodeDWBarcode(&img);
		if(err != ESP_OK){
			IotLogError("Failed to Decode Barcode and Trademark. Err = %d", err);
>>>>>>> 879bd73b
		}

<<<<<<< HEAD
		IotLogInfo("Barcode1:%d\t Barcode2:%d\t TrademarkDiff:%d", img.barcode1.barcodeResult, img.barcode2.barcodeResult, img.trustmark.trustmarkDiff);

		imageProces_CleanupFrame(&img);

		callback(&img);
	}
}

#include "driver/ledc.h"
#include "driver/i2c.h"

#define I2C_CAM_SPEED		8000000
#define GC0309_RUN_SPEED	2400000

typedef struct{
	uint8_t reg_addr;
	uint8_t reg_val;
}addr_val_list;

static const addr_val_list GC0309_default[] =
{
	    {0xfe,0x80},
	    {0xfe,0x00},
	    {0x1a,0x26},

	    {0x22,0x55},
	    {0x5a,0x57},
	    {0x5b,0x40},
	    {0x5c,0x45},
	    {0x01,0x6a},
	    {0x02,0x70},

	    {0xe3,0x96},
	    {0xe4,0x02},
	    {0xe5,0x58},
	    {0xe6,0x03},
	    {0xe7,0x84},
	    {0xe8,0x07},
	    {0xe9,0x08},
	    {0xea,0x0d},
	    {0xeb,0x7a},

	    {0x05,0x00},
	    {0x06,0x00},
	    {0x07,0x00},
	    {0x08,0x00},
	    {0x09,0x01},
	    {0x0a,0xe8},
	    {0x0b,0x02},
	    {0x0c,0x88},
	    {0x0d,0x02},
	    {0x0e,0x02},
	    {0x0f,0x00},
	    {0x10,0x26},
	    {0x11,0x0d},
	    {0x12,0x2a},
	    {0x13,0x00},
	    {0x14,0x00},
	    {0x15,0x0a},
	    {0x16,0x05},
	    {0x17,0x01},
	    {0x18,0x44},
	    {0x19,0x44},
	    {0x1b,0x03},
	    {0x1c,0x49},
	    {0x1d,0x98},
	    {0x1e,0x20},
	    {0x1f,0x16},
	    {0x20,0xff},
	    {0x21,0xf8},
	    {0x22,0x57},
	    {0x24,0xb9},
	    {0x25,0x0f},
	    {0x26,0x02},
	    {0x2f,0x01},

	    {0x30,0xf7},
	    {0x31,0x40},
	    {0x32,0x00},
	    {0x39,0x04},
	    {0x3a,0x20},
	    {0x3b,0x20},
	    {0x3c,0x02},
	    {0x3d,0x02},
	    {0x3e,0x02},
	    {0x3f,0x02},

	    {0x50,0x24},
	    {0x53,0x80},
	    {0x54,0x80},
	    {0x55,0x80},
	    {0x56,0x80},

	    {0xd0,0xc9},
	    {0xd1,0x10},
	    {0xd2,0x90},
	    {0xd3,0x80},
	    {0xd5,0xf2},
	    {0xd6,0x16},
	    {0xdb,0x92},
	    {0xdc,0xa5},
	    {0xdf,0x23},

	    {0xd9,0x00},
	    {0xda,0x00},
	    {0xe0,0x09},

	    {0xec,0x20},
	    {0xed,0x04},
	    {0xee,0xa0},
	    {0xef,0x40},

	    {0xfe,0x00},
	    {0xd2,0x90},  // Open AEC at last.


	    // THESE ARE MODIFICATIONS TO THE CAMERA REGISTERS
	    {0x14,0x00},    // direction
	    {0x24,0xd1},    // only y
	    {0x26,0x0B},    // Gate PCLK
	    {0x06,0x00},    // Row Start
	    {0x08,0x00},    // Col Start
	    {0x09,0x01},    // Window Height High (488)
	    {0x0a,0xe8},    // Window Height Low
	    {0x0b,0x02},    // Window Width High (648)
	    {0x0c,0x88},    // Window Width Low
	    {0xd2,0x00},    //Exposure control
	    {0x04,0x15},    //Exposure control low bit								// 0x09 for exposure based upon GEN1 PM testing
	    {0x03,0x00},     //Exposure control high bit
	    {0x0f,0x01},    // horizontal blanking time
	    // Luma Contrast Increase for better black/white contrast
	    {0xb3,0xf0},

	    {0x01,0x00},    //HSYNC down time
	    {0x02,0x10},    //VSYNC down time

	     /*
	    {0xfe,0x01},    // set page one
	    {0x53,0x82},
	//    {0x54,0x44},
	    {0x54,0x22},
	    {0x56,0x00},
	    {0x57,0x00},
	    {0x58,0x00},
	    {0x59,0x00},
	    {0x55,0x01},
	//    */

	    {0xff,0xff}   // End Marker
};

esp_err_t _xclk_timer_conf(int ledc_timer, int xclk_freq_hz)
{
    ledc_timer_config_t timer_conf;
    timer_conf.duty_resolution = 2;
    timer_conf.freq_hz = xclk_freq_hz;
    timer_conf.speed_mode = LEDC_HIGH_SPEED_MODE;
#if ESP_IDF_VERSION_MAJOR >= 4
    timer_conf.clk_cfg = LEDC_AUTO_CLK;
#endif
    timer_conf.timer_num = (ledc_timer_t)ledc_timer;
    esp_err_t err = ledc_timer_config(&timer_conf);
    if (err != ESP_OK) {
    	IotLogError( "ledc_timer_config failed for freq %d, rc=%x", xclk_freq_hz, err);
    }
    return err;
}

#ifdef MODEL_B_V1
#define 	CAM_PIN_RESET 33                  /*!< GPIO pin for camera reset line */
#else
#define 	CAM_PIN_RESET 12                  /*!< GPIO pin for camera reset line */
#endif

static void _reset_sensor(void)
{
	esp_err_t err = ESP_OK;
	// Pull reset pin
    gpio_config_t conf = { 0 };
    conf.pin_bit_mask = 1LL << CAM_PIN_RESET;
    conf.mode = GPIO_MODE_OUTPUT;
    gpio_config(&conf);
    gpio_matrix_out(CAM_PIN_RESET, SIG_GPIO_OUT_IDX, true, false);             /* Invert signal */

    gpio_set_level(CAM_PIN_RESET, 0);
    vTaskDelay(30 / portTICK_PERIOD_MS);
    gpio_set_level(CAM_PIN_RESET, 1);
    vTaskDelay(10 / portTICK_PERIOD_MS);


	// Set camera freq to I2C speed
	_xclk_timer_conf(LEDC_TIMER_0, I2C_CAM_SPEED);

	// Set registers over I2C
	addr_val_list* currentRegVal = (addr_val_list*) GC0309_default;
	i2c_cmd_handle_t cmd;
	while(!(currentRegVal->reg_addr == 0xff && currentRegVal->reg_val == 0xff)){
		cmd = i2c_cmd_link_create();
		i2c_master_start(cmd);
		i2c_master_write_byte(cmd, 0x42, 1);
		i2c_master_write_byte(cmd, currentRegVal->reg_addr, 1);
		i2c_master_write_byte(cmd, currentRegVal->reg_val, 1);
		i2c_master_stop(cmd);
		err = i2c_master_cmd_begin(I2C_NUM_1, cmd, 1000);
		i2c_cmd_link_delete(cmd);
		if(err != ESP_OK){
			IotLogError("Failed setting camera register settings. Err");
		}
		currentRegVal++;
	}

	vTaskDelay(100 / portTICK_PERIOD_MS);

	// Set the camera freq back to the initial value
	_xclk_timer_conf(LEDC_TIMER_0, GC0309_RUN_SPEED);
}


static void _captureTask( void * arg)
{
	// Receive queue capable of handling 4 messages
	imgProces_Queue = xQueueCreate(6, sizeof(imgProces_QueueItem_t));
	imgProces_QueueItem_t	currentCmd;

	for( ;; )
	{
		// Poll the queue for receive messages
		if(xQueueReceive(imgProces_Queue, &currentCmd, 5000/portTICK_PERIOD_MS) == pdPASS){
			switch(currentCmd.command)
			{
				case eResetSensor:
					_reset_sensor();
					break;

				case eCaptureImage:
					_capture_and_decode_img(currentCmd.callback);
					break;
			}
		}
	}
}

int32_t _sendToQueue(imgCapture_Command_t	command, imgCaptureCommandCallback_t	callback)
{
	img_proces_err_t err = IMG_PROCES_OK;
	bool sentToQueue = 0;
	imgProces_QueueItem_t	queueCmd = {command, callback};

	if(imgProces_Queue != NULL){
		sentToQueue = xQueueSendToBack(imgProces_Queue, (void *)&queueCmd, 0);
	}
	else{
		IotLogError("Error: Image processing queue == NULL");
		err = IMG_PROCES_FAIL;
	}

	if(!sentToQueue){
		IotLogError("Error: Queue Full");
		err = IMG_PROCES_FAIL;
	}

	return err;
}

int32_t imgCapture_ResetSensor(void)
{
	return _sendToQueue( eResetSensor, NULL );
}

int32_t imgCapture_CaptureAndDecode(imgCaptureCommandCallback_t cb)
{
	return _sendToQueue( eCaptureImage, cb );
}

int32_t imgCapture_init(void)
{
	int err = IMG_PROCES_OK;

	xTaskCreate(_captureTask, "capture_task", IMG_CAPTURE_STACK_SIZE, NULL, IMG_CAPTURE_PRIORITY, &_captureTaskHandle );

	if(_captureTaskHandle == NULL)
	{
		err = IMG_PROCES_FAIL;
=======
    // Print out the results of the decoding
	IotLogInfo("Barcode1:%d\t Barcode2:%d\t TrademarkDiff:%d", img.barcode1.barcodeResult, img.barcode2.barcodeResult, img.trustmark.trustmarkDiff);

	// Cleanup the allocated buffers in the image processing frame
	imageProces_CleanupFrame(&img);

	// Call the callback
	if(callback != NULL){
		callback(&img);
	}
	else{
		IotLogInfo("No Callback set parameter for captured image");
>>>>>>> 879bd73b
	}

	return err;

}
<|MERGE_RESOLUTION|>--- conflicted
+++ resolved
@@ -141,14 +141,7 @@
 	{1, 1, 1, 1, 1, 1, 1, 1, 1, 1, 1, 1, 1, 1, 1, 0, 0, 0, 0, 0, 0, 0, 0, 0, 0, 0, 0, 0, 0, 0, 0, 0, 0, 0, 0, 0, 0, 0, 0, 0, 0, 0, 0, 0, 0, 0, 0, 0, 1, 1, 1, 1, 1, 1, 1, 1, 1, 1, 1, 1, 1}
 };
 
-<<<<<<< HEAD
-Image_Proces_Frame_t img = VGA_IMG_DEFAULT_INITIALIZATION;
-
-static img_proces_err_t _calcImgRegionAvg( Image_Region_Avg_t* imgRegionAvg, camera_fb_t* fb )
-{
-=======
 static img_proces_err_t _calcImgRegionAvg(Image_Region_Avg_t* imgRegionAvg, camera_fb_t* fb){
->>>>>>> 879bd73b
 	img_proces_err_t err = IMG_PROCES_OK;
 
 	// Allocate memory for the buffer if it has not yet been allocated
@@ -1202,10 +1195,6 @@
 }
 
 
-<<<<<<< HEAD
-static img_proces_err_t _decodeBarcode( BarcodeRegion_t* bcode )
-{
-=======
 /**
  * @brief Decode a barcode. This function takes the filtered barcode array and determines the binary barcode number from the array
  *
@@ -1214,7 +1203,6 @@
  * @return 	img_proces_err_t ESP_OK if passed, error code if failed
  */
 static img_proces_err_t _decodeBarcode(BarcodeRegion_t* bcode){
->>>>>>> 879bd73b
 	img_proces_err_t err = IMG_PROCES_OK;
 
 	int32_t integerID = 0;																// Returned ID of barcode
@@ -1323,13 +1311,8 @@
 
 	integerID = CalcID(gapDistance);															// Decode barcode based upon gap distances
 
-<<<<<<< HEAD
-	if( bcode->singleBit.bitResult == 1 )
-	{
-=======
 	// Stpre the barcode result
 	if(bcode->singleBit.bitResult == 1){
->>>>>>> 879bd73b
 		bcode->barcodeResult = integerID + 1024;
 	}
 	else
@@ -1344,10 +1327,6 @@
 	return err;
 }
 
-<<<<<<< HEAD
-static void _checkForPod( Image_Proces_Frame_t* img )
-{
-=======
 /**
  * @brief Threshold which average pixel value is compared to to determine if a pod exists in the PM
  */
@@ -1362,7 +1341,6 @@
  *
  */
 static void _checkForPod(Image_Proces_Frame_t* img){
->>>>>>> 879bd73b
 	uint32_t i;
 	uint32_t pixelSum = 0;
 	// Take the sum of every 4 pixels in the image
@@ -1388,10 +1366,6 @@
 	}
 }
 
-<<<<<<< HEAD
-void _resetBarcodeResults( Image_Proces_Frame_t* img )
-{
-=======
 /**
  * @brief The row averages are only calculated for a window in the middle of the image. This is the start column for that window
  */
@@ -1415,7 +1389,6 @@
  * @return 	img_proces_err_t ESP_OK if passed, error code if failed
  */
 void _initBarcodeResults(Image_Proces_Frame_t* img){
->>>>>>> 879bd73b
 	imageProces_CleanupFrame(img);
 
 	img->rowAvg = (Image_Region_Avg_t){{{ROW_AVG_START_COL, 0}, {ROW_AVG_END_COL, VGA_HEIGHT}}, ROW_SCAN, NULL, VGA_HEIGHT};
@@ -1426,10 +1399,6 @@
 	img->result = (Image_Decode_Result_t){NOT_INITIALIZED, IMG_PROCES_FAIL_NOT_INITIALIZED};
 }
 
-<<<<<<< HEAD
-img_proces_err_t imageProces_DecodeDWBarcode( Image_Proces_Frame_t* img )
-{
-=======
 /**
  * @brief Decode an image and identify relevant properties such as barcodes, trademarks and pod existance
  *
@@ -1441,7 +1410,6 @@
  * @return 	img_proces_err_t ESP_OK if passed, error code if failed
  */
 img_proces_err_t imageProces_DecodeDWBarcode(Image_Proces_Frame_t* img){
->>>>>>> 879bd73b
 	img_proces_err_t err = IMG_PROCES_OK;
 	uint32_t currentScanRow = 0;
 
@@ -1454,25 +1422,6 @@
 	// Calculate the row average from the frame buffer
 	err = _calcImgRegionAvg( &(img->rowAvg), &(img->fb) );
 
-<<<<<<< HEAD
-	if( err == IMG_PROCES_OK )
-	{
-		err = _medianFilterUINT32( img->rowAvg.avgBuf, img->rowAvg.len, MEDIAN_FILTER_SIZE );
-	}
-
-	if( err == IMG_PROCES_OK )
-	{
-		_scaleBufferUINT32( img->rowAvg.avgBuf, img->rowAvg.len, 255 );
-	}
-
-	while( img->result.fail != IMG_PROCES_FAIL_NO_FAILURE && currentScanRow < img->fb.height )
-	{
-		if( err == IMG_PROCES_OK )
-		{
-			err = _determineStartStopRow( img, &currentScanRow );
-			if( err )
-			{
-=======
 	// Perform a median filter on the row average frame buffer
 	if(err == IMG_PROCES_OK){
 		err = _medianFilterUINT32(img->rowAvg.avgBuf, img->rowAvg.len, MEDIAN_FILTER_SIZE);
@@ -1489,73 +1438,31 @@
 			// Determine if the current scan row matches the start stop row signature
 			err = _determineStartStopRow(img, &currentScanRow);
 			if(err){
->>>>>>> 879bd73b
 				img->result.fail |= IMG_PROCES_FAIL_RECOGNITION;
 				break;
 			}
 		}
 
-<<<<<<< HEAD
-		if( err == IMG_PROCES_OK )
-		{
-			err = _determineStartStopCol( img );
-			if( err )
-			{
-=======
 		if(err == IMG_PROCES_OK){
 			// Determine if the current scan row matches the start stop column signature
 			err = _determineStartStopCol(img);
 			if (err) {
->>>>>>> 879bd73b
 				img->result.fail |= IMG_PROCES_FAIL_RECOGNITION;
 				break;
 			}
 		}
 
-<<<<<<< HEAD
-		if( err == IMG_PROCES_OK )
-		{
-			err = _authenticateTrustmark( img );
-			if( err )
-			{
-=======
 		if(err == IMG_PROCES_OK){
 			// Determine if the current scan row can authenticate the trustmark
 			// The img->result.fail will be set to IMG_PROCES_FAIL_NO_FAILURE if success
 			err = _authenticateTrustmark(img);
 			if(err){
->>>>>>> 879bd73b
 				err = IMG_PROCES_OK;
 				currentScanRow += 10;
 			}
 		}
 	}
 
-<<<<<<< HEAD
-	if( err == IMG_PROCES_OK )
-	{
-		err = _fillBarcodeAvgRegions( img );
-	}
-
-	if( err == IMG_PROCES_OK )
-	{
-		err = _defineBcodeThresholds( img );
-	}
-
-	if( err == IMG_PROCES_OK )
-	{
-		err = _eleventhBitDeterminations( img );
-	}
-
-	if( err == IMG_PROCES_OK )
-	{
-		err = _decodeBarcode( &(img->barcode1) );
-	}
-
-	if( err == IMG_PROCES_OK )
-	{
-		err = _decodeBarcode( &(img->barcode2) );
-=======
 	// Fill the top and bottom barcode region average buffers based on the previously determined barcode location
 	if(err == IMG_PROCES_OK){
 		err = _fillBarcodeAvgRegions(img);
@@ -1579,7 +1486,6 @@
 	// Decode barcode2 using the barcode avg array, the threshold settings, and the 11th bit information
 	if(err == IMG_PROCES_OK){
 		err = _decodeBarcode(&(img->barcode2));
->>>>>>> 879bd73b
 	}
 
 	return err;
@@ -1660,24 +1566,6 @@
 		IotLogError("Camera capture failed to get fb");
 		err = ESP_FAIL;
 	}
-<<<<<<< HEAD
-	else
-	{
-		/* Turn off camera LEDs after capture */
-		//cam_set_LEDs(0);
-		gpio_set_level(15,0);
-
-
-		Image_Proces_Frame_t img = {0};
-		// Set the frame buffer to be analyzed
-		img.fb = *fb;
-
-		if(err == ESP_OK){
-			err = imageProces_DecodeDWBarcode(&img);
-			if(err != ESP_OK){
-				IotLogError("Failed to Decode Barcode and Trademark. Err = %d", err);
-			}
-=======
 
 	// Allocate an image processing frame
     Image_Proces_Frame_t img = {0};
@@ -1691,294 +1579,8 @@
     	err = imageProces_DecodeDWBarcode(&img);
 		if(err != ESP_OK){
 			IotLogError("Failed to Decode Barcode and Trademark. Err = %d", err);
->>>>>>> 879bd73b
-		}
-
-<<<<<<< HEAD
-		IotLogInfo("Barcode1:%d\t Barcode2:%d\t TrademarkDiff:%d", img.barcode1.barcodeResult, img.barcode2.barcodeResult, img.trustmark.trustmarkDiff);
-
-		imageProces_CleanupFrame(&img);
-
-		callback(&img);
-	}
-}
-
-#include "driver/ledc.h"
-#include "driver/i2c.h"
-
-#define I2C_CAM_SPEED		8000000
-#define GC0309_RUN_SPEED	2400000
-
-typedef struct{
-	uint8_t reg_addr;
-	uint8_t reg_val;
-}addr_val_list;
-
-static const addr_val_list GC0309_default[] =
-{
-	    {0xfe,0x80},
-	    {0xfe,0x00},
-	    {0x1a,0x26},
-
-	    {0x22,0x55},
-	    {0x5a,0x57},
-	    {0x5b,0x40},
-	    {0x5c,0x45},
-	    {0x01,0x6a},
-	    {0x02,0x70},
-
-	    {0xe3,0x96},
-	    {0xe4,0x02},
-	    {0xe5,0x58},
-	    {0xe6,0x03},
-	    {0xe7,0x84},
-	    {0xe8,0x07},
-	    {0xe9,0x08},
-	    {0xea,0x0d},
-	    {0xeb,0x7a},
-
-	    {0x05,0x00},
-	    {0x06,0x00},
-	    {0x07,0x00},
-	    {0x08,0x00},
-	    {0x09,0x01},
-	    {0x0a,0xe8},
-	    {0x0b,0x02},
-	    {0x0c,0x88},
-	    {0x0d,0x02},
-	    {0x0e,0x02},
-	    {0x0f,0x00},
-	    {0x10,0x26},
-	    {0x11,0x0d},
-	    {0x12,0x2a},
-	    {0x13,0x00},
-	    {0x14,0x00},
-	    {0x15,0x0a},
-	    {0x16,0x05},
-	    {0x17,0x01},
-	    {0x18,0x44},
-	    {0x19,0x44},
-	    {0x1b,0x03},
-	    {0x1c,0x49},
-	    {0x1d,0x98},
-	    {0x1e,0x20},
-	    {0x1f,0x16},
-	    {0x20,0xff},
-	    {0x21,0xf8},
-	    {0x22,0x57},
-	    {0x24,0xb9},
-	    {0x25,0x0f},
-	    {0x26,0x02},
-	    {0x2f,0x01},
-
-	    {0x30,0xf7},
-	    {0x31,0x40},
-	    {0x32,0x00},
-	    {0x39,0x04},
-	    {0x3a,0x20},
-	    {0x3b,0x20},
-	    {0x3c,0x02},
-	    {0x3d,0x02},
-	    {0x3e,0x02},
-	    {0x3f,0x02},
-
-	    {0x50,0x24},
-	    {0x53,0x80},
-	    {0x54,0x80},
-	    {0x55,0x80},
-	    {0x56,0x80},
-
-	    {0xd0,0xc9},
-	    {0xd1,0x10},
-	    {0xd2,0x90},
-	    {0xd3,0x80},
-	    {0xd5,0xf2},
-	    {0xd6,0x16},
-	    {0xdb,0x92},
-	    {0xdc,0xa5},
-	    {0xdf,0x23},
-
-	    {0xd9,0x00},
-	    {0xda,0x00},
-	    {0xe0,0x09},
-
-	    {0xec,0x20},
-	    {0xed,0x04},
-	    {0xee,0xa0},
-	    {0xef,0x40},
-
-	    {0xfe,0x00},
-	    {0xd2,0x90},  // Open AEC at last.
-
-
-	    // THESE ARE MODIFICATIONS TO THE CAMERA REGISTERS
-	    {0x14,0x00},    // direction
-	    {0x24,0xd1},    // only y
-	    {0x26,0x0B},    // Gate PCLK
-	    {0x06,0x00},    // Row Start
-	    {0x08,0x00},    // Col Start
-	    {0x09,0x01},    // Window Height High (488)
-	    {0x0a,0xe8},    // Window Height Low
-	    {0x0b,0x02},    // Window Width High (648)
-	    {0x0c,0x88},    // Window Width Low
-	    {0xd2,0x00},    //Exposure control
-	    {0x04,0x15},    //Exposure control low bit								// 0x09 for exposure based upon GEN1 PM testing
-	    {0x03,0x00},     //Exposure control high bit
-	    {0x0f,0x01},    // horizontal blanking time
-	    // Luma Contrast Increase for better black/white contrast
-	    {0xb3,0xf0},
-
-	    {0x01,0x00},    //HSYNC down time
-	    {0x02,0x10},    //VSYNC down time
-
-	     /*
-	    {0xfe,0x01},    // set page one
-	    {0x53,0x82},
-	//    {0x54,0x44},
-	    {0x54,0x22},
-	    {0x56,0x00},
-	    {0x57,0x00},
-	    {0x58,0x00},
-	    {0x59,0x00},
-	    {0x55,0x01},
-	//    */
-
-	    {0xff,0xff}   // End Marker
-};
-
-esp_err_t _xclk_timer_conf(int ledc_timer, int xclk_freq_hz)
-{
-    ledc_timer_config_t timer_conf;
-    timer_conf.duty_resolution = 2;
-    timer_conf.freq_hz = xclk_freq_hz;
-    timer_conf.speed_mode = LEDC_HIGH_SPEED_MODE;
-#if ESP_IDF_VERSION_MAJOR >= 4
-    timer_conf.clk_cfg = LEDC_AUTO_CLK;
-#endif
-    timer_conf.timer_num = (ledc_timer_t)ledc_timer;
-    esp_err_t err = ledc_timer_config(&timer_conf);
-    if (err != ESP_OK) {
-    	IotLogError( "ledc_timer_config failed for freq %d, rc=%x", xclk_freq_hz, err);
-    }
-    return err;
-}
-
-#ifdef MODEL_B_V1
-#define 	CAM_PIN_RESET 33                  /*!< GPIO pin for camera reset line */
-#else
-#define 	CAM_PIN_RESET 12                  /*!< GPIO pin for camera reset line */
-#endif
-
-static void _reset_sensor(void)
-{
-	esp_err_t err = ESP_OK;
-	// Pull reset pin
-    gpio_config_t conf = { 0 };
-    conf.pin_bit_mask = 1LL << CAM_PIN_RESET;
-    conf.mode = GPIO_MODE_OUTPUT;
-    gpio_config(&conf);
-    gpio_matrix_out(CAM_PIN_RESET, SIG_GPIO_OUT_IDX, true, false);             /* Invert signal */
-
-    gpio_set_level(CAM_PIN_RESET, 0);
-    vTaskDelay(30 / portTICK_PERIOD_MS);
-    gpio_set_level(CAM_PIN_RESET, 1);
-    vTaskDelay(10 / portTICK_PERIOD_MS);
-
-
-	// Set camera freq to I2C speed
-	_xclk_timer_conf(LEDC_TIMER_0, I2C_CAM_SPEED);
-
-	// Set registers over I2C
-	addr_val_list* currentRegVal = (addr_val_list*) GC0309_default;
-	i2c_cmd_handle_t cmd;
-	while(!(currentRegVal->reg_addr == 0xff && currentRegVal->reg_val == 0xff)){
-		cmd = i2c_cmd_link_create();
-		i2c_master_start(cmd);
-		i2c_master_write_byte(cmd, 0x42, 1);
-		i2c_master_write_byte(cmd, currentRegVal->reg_addr, 1);
-		i2c_master_write_byte(cmd, currentRegVal->reg_val, 1);
-		i2c_master_stop(cmd);
-		err = i2c_master_cmd_begin(I2C_NUM_1, cmd, 1000);
-		i2c_cmd_link_delete(cmd);
-		if(err != ESP_OK){
-			IotLogError("Failed setting camera register settings. Err");
-		}
-		currentRegVal++;
-	}
-
-	vTaskDelay(100 / portTICK_PERIOD_MS);
-
-	// Set the camera freq back to the initial value
-	_xclk_timer_conf(LEDC_TIMER_0, GC0309_RUN_SPEED);
-}
-
-
-static void _captureTask( void * arg)
-{
-	// Receive queue capable of handling 4 messages
-	imgProces_Queue = xQueueCreate(6, sizeof(imgProces_QueueItem_t));
-	imgProces_QueueItem_t	currentCmd;
-
-	for( ;; )
-	{
-		// Poll the queue for receive messages
-		if(xQueueReceive(imgProces_Queue, &currentCmd, 5000/portTICK_PERIOD_MS) == pdPASS){
-			switch(currentCmd.command)
-			{
-				case eResetSensor:
-					_reset_sensor();
-					break;
-
-				case eCaptureImage:
-					_capture_and_decode_img(currentCmd.callback);
-					break;
-			}
-		}
-	}
-}
-
-int32_t _sendToQueue(imgCapture_Command_t	command, imgCaptureCommandCallback_t	callback)
-{
-	img_proces_err_t err = IMG_PROCES_OK;
-	bool sentToQueue = 0;
-	imgProces_QueueItem_t	queueCmd = {command, callback};
-
-	if(imgProces_Queue != NULL){
-		sentToQueue = xQueueSendToBack(imgProces_Queue, (void *)&queueCmd, 0);
-	}
-	else{
-		IotLogError("Error: Image processing queue == NULL");
-		err = IMG_PROCES_FAIL;
-	}
-
-	if(!sentToQueue){
-		IotLogError("Error: Queue Full");
-		err = IMG_PROCES_FAIL;
-	}
-
-	return err;
-}
-
-int32_t imgCapture_ResetSensor(void)
-{
-	return _sendToQueue( eResetSensor, NULL );
-}
-
-int32_t imgCapture_CaptureAndDecode(imgCaptureCommandCallback_t cb)
-{
-	return _sendToQueue( eCaptureImage, cb );
-}
-
-int32_t imgCapture_init(void)
-{
-	int err = IMG_PROCES_OK;
-
-	xTaskCreate(_captureTask, "capture_task", IMG_CAPTURE_STACK_SIZE, NULL, IMG_CAPTURE_PRIORITY, &_captureTaskHandle );
-
-	if(_captureTaskHandle == NULL)
-	{
-		err = IMG_PROCES_FAIL;
-=======
+		}
+
     // Print out the results of the decoding
 	IotLogInfo("Barcode1:%d\t Barcode2:%d\t TrademarkDiff:%d", img.barcode1.barcodeResult, img.barcode2.barcodeResult, img.trustmark.trustmarkDiff);
 
@@ -1991,7 +1593,6 @@
 	}
 	else{
 		IotLogInfo("No Callback set parameter for captured image");
->>>>>>> 879bd73b
 	}
 
 	return err;
